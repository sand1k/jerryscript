--- conflicted
+++ resolved
@@ -34,17 +34,10 @@
 #include "ecma-try-catch-macro.h"
 #include "serializer.h"
 
-<<<<<<< HEAD
-bool is_reg_variable (int_data_t *int_data, vm_idx_t var_idx);
-ecma_completion_value_t get_variable_value (int_data_t *, vm_idx_t, bool);
-ecma_completion_value_t set_variable_value (int_data_t *, vm_instr_counter_t, vm_idx_t, ecma_value_t);
-ecma_completion_value_t fill_varg_list (int_data_t *int_data,
-=======
-bool is_reg_variable (vm_frame_ctx_t *frame_ctx_p, idx_t var_idx);
-ecma_completion_value_t get_variable_value (vm_frame_ctx_t *, idx_t, bool);
-ecma_completion_value_t set_variable_value (vm_frame_ctx_t *, opcode_counter_t, idx_t, ecma_value_t);
+bool is_reg_variable (vm_frame_ctx_t *frame_ctx_p, vm_idx_t var_idx);
+ecma_completion_value_t get_variable_value (vm_frame_ctx_t *, vm_idx_t, bool);
+ecma_completion_value_t set_variable_value (vm_frame_ctx_t *, vm_instr_counter_t, vm_idx_t, ecma_value_t);
 ecma_completion_value_t fill_varg_list (vm_frame_ctx_t *frame_ctx_p,
->>>>>>> 6567651b
                                         ecma_length_t args_number,
                                         ecma_value_t args_values[],
                                         ecma_length_t *out_arg_number_p);
