--- conflicted
+++ resolved
@@ -611,12 +611,8 @@
 
 void
 dumper_restore_reg_alloc_ctx (vm_idx_t saved_reg_next,
-<<<<<<< HEAD
-                              vm_idx_t saved_reg_max_for_temps)
-=======
                               vm_idx_t saved_reg_max_for_temps,
                               bool is_overwrite_max)
->>>>>>> 5af8147a
 {
   JERRY_ASSERT (jsp_reg_max_for_local_var == VM_IDX_EMPTY);
   JERRY_ASSERT (jsp_reg_max_for_args == VM_IDX_EMPTY);
