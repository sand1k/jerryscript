/* Copyright 2014-2015 Samsung Electronics Co., Ltd.
 * Copyright 2015 University of Szeged.
 *
 * Licensed under the Apache License, Version 2.0 (the "License");
 * you may not use this file except in compliance with the License.
 * You may obtain a copy of the License at
 *
 *     http://www.apache.org/licenses/LICENSE-2.0
 *
 * Unless required by applicable law or agreed to in writing, software
 * distributed under the License is distributed on an "AS IS" BASIS
 * WITHOUT WARRANTIES OR CONDITIONS OF ANY KIND, either express or implied.
 * See the License for the specific language governing permissions and
 * limitations under the License.
 */

#include "bytecode-data.h"
#include "ecma-helpers.h"
#include "hash-table.h"
#include "jrt-libc-includes.h"
#include "jsp-mm.h"
#include "opcodes.h"
#include "opcodes-dumper.h"
#include "parser.h"
#include "re-parser.h"
#include "scopes-tree.h"
#include "stack.h"
#include "jsp-early-error.h"
#include "vm.h"

/**
 * Flag, indicating whether result of expression
 * evaluation should be stored to 'eval result'
 * temporary variable.
 *
 * In other words, the flag indicates whether
 * 'eval result' store code should be dumped.
 *
 * See also:
 *          parse_expression
 */
typedef enum
{
  JSP_EVAL_RET_STORE_NOT_DUMP, /**< do not dump */
  JSP_EVAL_RET_STORE_DUMP, /**< dump */
} jsp_eval_ret_store_t;

static token tok;
static bool parser_show_instrs = false;

#define EMIT_ERROR(type, MESSAGE) PARSE_ERROR(type, MESSAGE, tok.loc)
#define EMIT_ERROR_VARG(type, MESSAGE, ...) PARSE_ERROR_VARG(type, MESSAGE, tok.loc, __VA_ARGS__)

typedef enum __attr_packed___
{
  /* ECMA-262 v5 expression types */
  JSP_STATE_EXPR__BEGIN,

  JSP_STATE_EXPR_EMPTY,               /**< no expression yet (at start) */
  JSP_STATE_EXPR_FUNCTION,            /**< FunctionExpression (11.2.5) */
  JSP_STATE_EXPR_MEMBER,              /**< MemberExpression (11.2) */
  JSP_STATE_EXPR_CALL,                /**< CallExpression (11.2) */
  JSP_STATE_EXPR_LEFTHANDSIDE,        /**< LeftHandSideExpression (11.2) */

  JSP_STATE_EXPR__SIMPLE_BEGIN,

  JSP_STATE_EXPR_UNARY,               /**< UnaryExpression (11.4) */
  JSP_STATE_EXPR_MULTIPLICATIVE,      /**< MultiplicativeExpression (11.5) */
  JSP_STATE_EXPR_ADDITIVE,            /**< AdditiveExpression (11.6) */
  JSP_STATE_EXPR_SHIFT,               /**< ShiftExpression (11.7) */
  JSP_STATE_EXPR_RELATIONAL,          /**< RelationalExpression (11.8) */
  JSP_STATE_EXPR_EQUALITY,            /**< EqualityExpression (11.9) */
  JSP_STATE_EXPR_BITWISE_AND,         /**< BitwiseAndExpression (11.10) */
  JSP_STATE_EXPR_BITWISE_XOR,         /**< BitwiseXorExpression (11.10) */
  JSP_STATE_EXPR_BITWISE_OR,          /**< BitwiseOrExpression (11.10) */

  JSP_STATE_EXPR__SIMPLE_END,

  JSP_STATE_EXPR_LOGICAL_AND,         /**< LogicalAndExpression (11.11) */
  JSP_STATE_EXPR_LOGICAL_OR,          /**< LogicalOrExpression (11.11) */
  JSP_STATE_EXPR_CONDITION,           /**< ConditionalExpression (11.12) */
  JSP_STATE_EXPR_ASSIGNMENT,          /**< AssignmentExpression (11.13) */
  JSP_STATE_EXPR_EXPRESSION,          /**< Expression (11.14) */

  JSP_STATE_EXPR_ARRAY_LITERAL,       /**< ArrayLiteral (11.1.4) */
  JSP_STATE_EXPR_OBJECT_LITERAL,      /**< ObjectLiteral (11.1.5) */

  JSP_STATE_EXPR_DATA_PROP_DECL,      /**< a data property (ObjectLiteral, 11.1.5) */
  JSP_STATE_EXPR_ACCESSOR_PROP_DECL,  /**< an accessor's property getter / setter (ObjectLiteral, 11.1.5) */

  JSP_STATE_EXPR__END,

  JSP_STATE_STAT_EMPTY,              /**< no statement yet (at start) */
  JSP_STATE_STAT_IF_BRANCH_START,    /**< IfStatement branch start */
  JSP_STATE_STAT_IF_BRANCH_END,      /**< IfStatement branch start */
  JSP_STATE_STAT_STATEMENT,          /**< Statement */
  JSP_STATE_STAT_STATEMENT_LIST,     /**< Statement list */
  JSP_STATE_STAT_VAR_DECL,           /**< VariableStatement */
  JSP_STATE_STAT_VAR_DECL_FINISH,
  JSP_STATE_STAT_DO_WHILE,           /**< IterationStatement */
  JSP_STATE_STAT_WHILE,
  JSP_STATE_STAT_FOR_INIT_END,
  JSP_STATE_STAT_FOR_INCREMENT,
  JSP_STATE_STAT_FOR_COND,
  JSP_STATE_STAT_FOR_FINISH,
  JSP_STATE_STAT_FOR_IN,
  JSP_STATE_STAT_FOR_IN_EXPR,
  JSP_STATE_STAT_FOR_IN_FINISH,
  JSP_STATE_STAT_ITER_FINISH,
  JSP_STATE_STAT_SWITCH,
  JSP_STATE_STAT_SWITCH_BRANCH_EXPR,
  JSP_STATE_STAT_SWITCH_BRANCH,
  JSP_STATE_STAT_SWITCH_FINISH,
  JSP_STATE_STAT_TRY,
  JSP_STATE_STAT_CATCH_FINISH,
  JSP_STATE_STAT_FINALLY_FINISH,
  JSP_STATE_STAT_TRY_FINISH,
  JSP_STATE_STAT_WITH,
  JSP_STATE_STAT_EXPRESSION,
  JSP_STATE_STAT_RETURN,
  JSP_STATE_STAT_THROW,

  JSP_STATE_FUNC_DECL_FINISH,
  JSP_STATE_SOURCE_ELEMENT_LIST,

  JSP_STATE_SOURCE_ELEMENTS_INIT,
  JSP_STATE_SOURCE_ELEMENTS,

  JSP_STATE_STAT_BLOCK,

  JSP_STATE_STAT_NAMED_LABEL
} jsp_state_expr_t;


typedef enum
{
  PREPARSE,
  DUMP
} jsp_parse_mode_t;

static void jsp_parse_source_element_list (jsp_parse_mode_t);

static bool
is_strict_mode (void)
{
  return scopes_tree_strict_mode (dumper_get_scope ());
}

static bool
token_is (jsp_token_type_t tt)
{
  return (lexer_get_token_type (tok) == tt);
}

static uint16_t
token_data (void)
{
  return tok.uid;
}

/**
 * Get token data as `lit_cpointer_t`
 *
 * @return compressed pointer to token data
 */
static lit_cpointer_t
token_data_as_lit_cp (void)
{
  lit_cpointer_t cp;
  cp.packed_value = tok.uid;

  return cp;
} /* token_data_as_lit_cp */

static void
skip_token (void)
{
  tok = lexer_next_token (false, is_strict_mode ());
}

/**
 * In case a regexp token is scanned as a division operator, rescan it
 */
static void
rescan_regexp_token (void)
{
  lexer_seek (tok.loc);
  tok = lexer_next_token (true, is_strict_mode ());
} /* rescan_regexp_token */

static void
seek_token (locus loc)
{
  lexer_seek (loc);

  skip_token ();
}

static bool
is_keyword (jsp_token_type_t tt)
{
  return (tt >= TOKEN_TYPE__KEYWORD_BEGIN && tt <= TOKEN_TYPE__KEYWORD_END);
}

static void
assert_keyword (jsp_token_type_t kw)
{
  if (!token_is (kw))
  {
    EMIT_ERROR_VARG (JSP_EARLY_ERROR_SYNTAX, "Expected keyword '%s'", lexer_token_type_to_string (kw));
    JERRY_UNREACHABLE ();
  }
}

static void
current_token_must_be_check_and_skip_it (jsp_token_type_t tt)
{
  if (!token_is (tt))
  {
    EMIT_ERROR_VARG (JSP_EARLY_ERROR_SYNTAX, "Expected '%s' token", lexer_token_type_to_string (tt));
  }

  skip_token ();
}

static void
current_token_must_be (jsp_token_type_t tt)
{
  if (!token_is (tt))
  {
    EMIT_ERROR_VARG (JSP_EARLY_ERROR_SYNTAX, "Expected '%s' token", lexer_token_type_to_string (tt));
  }
}

/**
 * Skip block, defined with braces of specified type
 *
 * Note:
 *      Missing corresponding brace is considered a syntax error
 *
 * Note:
 *      Opening brace of the block to skip should be set as current
 *      token when the routine is called
 */
static void
jsp_skip_braces (jsp_token_type_t brace_type) /**< type of the opening brace */
{
  current_token_must_be (brace_type);

  jsp_token_type_t closing_bracket_type;

  if (brace_type == TOK_OPEN_PAREN)
  {
    closing_bracket_type = TOK_CLOSE_PAREN;
  }
  else if (brace_type == TOK_OPEN_BRACE)
  {
    closing_bracket_type = TOK_CLOSE_BRACE;
  }
  else
  {
    JERRY_ASSERT (brace_type == TOK_OPEN_SQUARE);
    closing_bracket_type = TOK_CLOSE_SQUARE;
  }

  skip_token ();

  while (!token_is (closing_bracket_type)
         && !token_is (TOK_EOF))
  {
    if (token_is (TOK_OPEN_PAREN)
        || token_is (TOK_OPEN_BRACE)
        || token_is (TOK_OPEN_SQUARE))
    {
      jsp_skip_braces (lexer_get_token_type (tok));
    }

    skip_token ();
  }

  current_token_must_be (closing_bracket_type);
} /* jsp_skip_braces */

/**
 * Find next token of specified type before the specified location
 *
 * Note:
 *      If skip_brace_blocks is true, every { should correspond to } brace before search end location,
 *      otherwise a syntax error is raised.
 *
 * @return true - if token was found (in the case, it is the current token,
 *                                    and lexer locus points to it),
 *         false - otherwise (in the case, lexer locus points to end_loc).
 */
static bool
jsp_find_next_token_before_the_locus (jsp_token_type_t token_to_find, /**< token to search for (except TOK_EOF) */
                                      locus end_loc, /**< location to search before */
                                      bool skip_brace_blocks) /**< skip blocks, surrounded with { and } braces */
{
  JERRY_ASSERT (token_to_find != TOK_EOF);

  while (lit_utf8_iterator_pos_cmp (tok.loc, end_loc) < 0)
  {
    if (skip_brace_blocks)
    {
      if (token_is (TOK_OPEN_BRACE))
      {
        jsp_skip_braces (TOK_OPEN_BRACE);

        JERRY_ASSERT (token_is (TOK_CLOSE_BRACE));
        skip_token ();

        if (lit_utf8_iterator_pos_cmp (tok.loc, end_loc) >= 0)
        {
          seek_token (end_loc);

          return false;
        }
      }
      else if (token_is (TOK_CLOSE_BRACE))
      {
        EMIT_ERROR (JSP_EARLY_ERROR_SYNTAX, "Unmatched } brace");
      }
    }

    if (token_is (token_to_find))
    {
      return true;
    }
    else
    {
      JERRY_ASSERT (!token_is (TOK_EOF));
    }

    skip_token ();
  }

  JERRY_ASSERT (lit_utf8_iterator_pos_cmp (tok.loc, end_loc) == 0);
  return false;
} /* jsp_find_next_token_before_the_locus */

/* property_name
  : Identifier
  | Keyword
  | StringLiteral
  | NumericLiteral
  ;
*/
static jsp_operand_t
parse_property_name (void)
{
  jsp_token_type_t tt = lexer_get_token_type (tok);

  if (is_keyword (tt))
  {
    const char *s = lexer_token_type_to_string (lexer_get_token_type (tok));
    literal_t lit = lit_find_or_create_literal_from_utf8_string ((const lit_utf8_byte_t *) s,
                                                                 (lit_utf8_size_t)strlen (s));
    return literal_operand (lit_cpointer_t::compress (lit));
  }
  else
  {
    switch (tt)
    {
      case TOK_NAME:
      case TOK_STRING:
      {
        return literal_operand (token_data_as_lit_cp ());
      }
      case TOK_NUMBER:
      case TOK_SMALL_INT:
      {
        ecma_number_t num;

        if (lexer_get_token_type (tok) == TOK_NUMBER)
        {
          literal_t num_lit = lit_get_literal_by_cp (token_data_as_lit_cp ());
          JERRY_ASSERT (num_lit->get_type () == LIT_NUMBER_T);
          num = lit_charset_literal_get_number (num_lit);
        }
        else
        {
          num = ((ecma_number_t) token_data ());
        }

        lit_utf8_byte_t buff[ECMA_MAX_CHARS_IN_STRINGIFIED_NUMBER];
        lit_utf8_size_t sz = ecma_number_to_utf8_string (num, buff, sizeof (buff));
        JERRY_ASSERT (sz <= ECMA_MAX_CHARS_IN_STRINGIFIED_NUMBER);

        literal_t str_lit = lit_find_or_create_literal_from_utf8_string (buff, sz);
        return literal_operand (lit_cpointer_t::compress (str_lit));
      }
      case TOK_NULL:
      case TOK_BOOL:
      {
        lit_magic_string_id_t id = (token_is (TOK_NULL)
                                    ? LIT_MAGIC_STRING_NULL
                                    : (tok.uid ? LIT_MAGIC_STRING_TRUE : LIT_MAGIC_STRING_FALSE));
        literal_t lit = lit_find_or_create_literal_from_utf8_string (lit_get_magic_string_utf8 (id),
                                                                     lit_get_magic_string_size (id));
        return literal_operand (lit_cpointer_t::compress (lit));
      }
      default:
      {
        EMIT_ERROR_VARG (JSP_EARLY_ERROR_SYNTAX,
                         "Wrong property name type: %s",
                         lexer_token_type_to_string (lexer_get_token_type (tok)));
      }
    }
  }
}

/**
 * Check for "use strict" in directive prologue
 */
static void
jsp_parse_directive_prologue ()
{
  const locus start_loc = tok.loc;

  /*
   * Check Directive Prologue for Use Strict directive (see ECMA-262 5.1 section 14.1)
   */
  while (token_is (TOK_STRING))
  {
    if (lit_literal_equal_type_cstr (lit_get_literal_by_cp (token_data_as_lit_cp ()), "use strict")
        && lexer_is_no_escape_sequences_in_token_string (tok))
    {
      scopes_tree_set_strict_mode (dumper_get_scope (), true);
      break;
    }

    skip_token ();

    if (token_is (TOK_SEMICOLON))
    {
      skip_token ();
    }
  }

  seek_token (start_loc);
} /* jsp_parse_directive_prologue */

static jsp_operand_t
jsp_start_parse_function_scope (jsp_operand_t func_name,
                                bool is_function_expression,
                                size_t *out_formal_parameters_num_p)
{
  scopes_tree parent_scope = dumper_get_scope ();
  scopes_tree_set_contains_functions (parent_scope);

  scopes_tree func_scope = scopes_tree_init (parent_scope, SCOPE_TYPE_FUNCTION);

  dumper_set_scope (func_scope);
  scopes_tree_set_strict_mode (func_scope, scopes_tree_strict_mode (parent_scope));

  /* parse formal parameters list */
  size_t formal_parameters_num = 0;

  current_token_must_be_check_and_skip_it (TOK_OPEN_PAREN);

  JERRY_ASSERT (func_name.is_empty_operand () || func_name.is_literal_operand ());

  varg_list_type vlt = is_function_expression ? VARG_FUNC_EXPR : VARG_FUNC_DECL;

  vm_instr_counter_t varg_header_pos = dump_varg_header_for_rewrite (vlt, func_name);

  locus formal_parameters_list_loc = tok.loc;

  while (!token_is (TOK_CLOSE_PAREN))
  {
    current_token_must_be (TOK_NAME);
    jsp_operand_t formal_parameter_name = literal_operand (token_data_as_lit_cp ());
    skip_token ();

    dump_varg (formal_parameter_name);

    formal_parameters_num++;

    if (token_is (TOK_COMMA))
    {
      skip_token ();
    }
    else
    {
      current_token_must_be (TOK_CLOSE_PAREN);
    }
  }

  skip_token ();

  const jsp_operand_t func = is_function_expression ? tmp_operand () : empty_operand ();

  rewrite_varg_header_set_args_count (func, formal_parameters_num, varg_header_pos);

  dump_function_end_for_rewrite ();

  current_token_must_be_check_and_skip_it (TOK_OPEN_BRACE);

  jsp_parse_directive_prologue ();

  jsp_early_error_check_for_eval_and_arguments_in_strict_mode (func_name, is_strict_mode (), tok.loc);

  if (is_strict_mode ())
  {
    locus body_loc = tok.loc;

    seek_token (formal_parameters_list_loc);

    /* Check duplication of formal parameters names */
    while (!token_is (TOK_CLOSE_PAREN))
    {
      current_token_must_be (TOK_NAME);

      literal_t current_parameter_name_lit = lit_get_literal_by_cp (token_data_as_lit_cp ());
      locus current_parameter_loc = tok.loc;

      skip_token ();

      if (token_is (TOK_COMMA))
      {
        skip_token ();
      }

      jsp_early_error_emit_error_on_eval_and_arguments (current_parameter_name_lit,
                                                        current_parameter_loc);

      while (!token_is (TOK_CLOSE_PAREN))
      {
        current_token_must_be (TOK_NAME);

        if (lit_utf8_iterator_pos_cmp (tok.loc, current_parameter_loc) != 0)
        {
          literal_t iter_parameter_name_lit = lit_get_literal_by_cp (token_data_as_lit_cp ());

          if (lit_literal_equal_type (current_parameter_name_lit, iter_parameter_name_lit))
          {
            PARSE_ERROR_VARG (JSP_EARLY_ERROR_SYNTAX,
                              "Duplication of literal '%s' in FormalParameterList is not allowed in strict mode",
                              tok.loc, lit_literal_to_str_internal_buf (iter_parameter_name_lit));
          }
        }

        skip_token ();

        if (token_is (TOK_COMMA))
        {
          skip_token ();
        }
        else
        {
          current_token_must_be (TOK_CLOSE_PAREN);
        }
      }

      seek_token (current_parameter_loc);

      JERRY_ASSERT (lit_utf8_iterator_pos_cmp (tok.loc, current_parameter_loc) == 0);
      skip_token ();

      if (token_is (TOK_COMMA))
      {
        skip_token ();
      }
      else
      {
        current_token_must_be (TOK_CLOSE_PAREN);
      }
    }

    seek_token (body_loc);
  }

  if (out_formal_parameters_num_p != NULL)
  {
    *out_formal_parameters_num_p = formal_parameters_num;
  }

  return func;
}

static vm_instr_counter_t
jsp_find_function_end (void)
{
  scopes_tree scope_tree = dumper_get_scope ();
  JERRY_ASSERT (scope_tree->type == SCOPE_TYPE_FUNCTION);

  vm_instr_counter_t instr_pos = 0u;

  const vm_instr_counter_t header_oc = instr_pos++;
  op_meta header_opm = scopes_tree_op_meta (scope_tree, header_oc);
  JERRY_ASSERT (header_opm.op.op_idx == VM_OP_FUNC_EXPR_N || header_opm.op.op_idx == VM_OP_FUNC_DECL_N);

  while (true)
  {
    op_meta meta_opm = scopes_tree_op_meta (scope_tree, instr_pos);
    JERRY_ASSERT (meta_opm.op.op_idx == VM_OP_META);

    opcode_meta_type meta_type = (opcode_meta_type) meta_opm.op.data.meta.type;

    if (meta_type == OPCODE_META_TYPE_FUNCTION_END)
    {
      break;
    }
    else
    {
      JERRY_ASSERT (meta_type == OPCODE_META_TYPE_VARG);

      instr_pos++;
    }
  }

  return instr_pos;
}

static void
jsp_finish_parse_function_scope (bool is_function_expression)
{
  scopes_tree func_scope = dumper_get_scope ();
  JERRY_ASSERT (func_scope != NULL && func_scope->type == SCOPE_TYPE_FUNCTION);

  scopes_tree parent_scope = (scopes_tree) func_scope->t.parent;

  current_token_must_be_check_and_skip_it (TOK_CLOSE_BRACE);

  dump_ret ();

  vm_instr_counter_t function_end_pos = jsp_find_function_end ();

  rewrite_function_end (function_end_pos);

  dumper_set_scope (parent_scope);

  if (is_function_expression)
  {
    scopes_tree_merge_subscope (dumper_get_scope (), func_scope);
    scopes_tree_free (func_scope);
  }
}

typedef struct
{
  jsp_state_expr_t state; /**< current state */
  jsp_state_expr_t req_state; /**< required state */

  uint8_t is_completed              : 1; /**< the expression parse completed,
                                          *   no more tokens can be added to the expression */
  uint8_t is_list_in_process        : 1; /**< parsing a list, associated with the expression
                                          *   (details depend on current expression type) */
  uint8_t is_no_in_mode             : 1; /**< expression is being parsed in NoIn mode (see also: ECMA-262 v5, 11.8) */
  uint8_t is_fixed_ret_operand      : 1; /**< the expression's evaluation should produce value that should be
                                          *   put to register, specified by operand, specified in state */
  uint8_t is_value_based_reference : 1; /**< flag, indicating whether current state represents evaluated expression
                                         *   that evaluated to a value-based reference */
  uint8_t is_get_value_dumped_for_main_operand : 1;
  uint8_t is_get_value_dumped_for_prop_operand : 1;
  uint8_t is_need_retval            : 1; /**< flag, indicating whether result of the expression's
                                          *   evaluation, if it is value, is used */
  uint8_t is_complex_production     : 1; /**< the expression is being parsed in complex production mode */
  uint8_t var_decl                  : 1; /**< this flag tells that we are parsing VariableStatement, not
                                              VariableDeclarationList or VariableDeclaration inside
                                              IterationStatement */
  uint8_t is_var_decl_no_in         : 1; /**< this flag tells that we are parsing VariableDeclrationNoIn inside
                                              ForIn iteration statement */
  uint8_t was_default               : 1; /**< was default branch seen */
  uint8_t is_default_branch         : 1; /**< marks default branch of switch statement */
  uint8_t is_simply_jumpable_border : 1; /**< flag, indicating whether simple jump could be performed
                                          *   from current statement outside of the statement */
  uint8_t is_dump_eval_ret_store    : 1; /**< expression's result should be stored to eval's return register */
  uint8_t is_stmt_list_control_flow_exit_stmt_occured : 1; /**< flag, indicating whether one of the following statements
                                                            *   occured immediately in the statement list, corresponding
                                                            *   to the statement:
                                                            *     - return
                                                            *     - break
                                                            *     - continue
                                                            *     - throw */

  union u
  {
    u (void) { }

    struct expression
    {
      union u
      {
        struct
        {
          uint32_t list_length;
          vm_instr_counter_t header_pos; /**< position of a varg header instruction */
          vm_idx_t reg_alloc_saved_state;
        } varg_sequence;
        static_assert (sizeof (varg_sequence) == 8, "Please, update size if changed");

        struct
        {
          jsp_operand_t prop_name;
          bool is_setter;
        } accessor_prop_decl;
        static_assert (sizeof (accessor_prop_decl) == 6, "Please, update size if changed");

        struct
        {
          vm_instr_counter_t rewrite_chain; /**< chain of jmp instructions to rewrite */
        } logical_and;
        static_assert (sizeof (logical_and) == 2, "Please, update size if changed");

        struct
        {
          vm_instr_counter_t rewrite_chain; /**< chain of jmp instructions to rewrite */
        } logical_or;
        static_assert (sizeof (logical_or) == 2, "Please, update size if changed");

        struct
        {
          vm_instr_counter_t conditional_check_pos;
          vm_instr_counter_t jump_to_end_pos;
        } conditional;
        static_assert (sizeof (conditional) == 4, "Please, update size if changed");
      } u;
      static_assert (sizeof (u) == 8, "Please, update size if changed");

      jsp_operand_t operand; /**< operand, associated with expression */
      jsp_operand_t prop_name_operand; /**< operand, describing second part of a value-based reference,
                                        *   or empty operand (for Identifier references, values, or constants) */
      jsp_token_type_t token_type; /**< token, related to current and, if binary, to previous expression */
    } expression;
    static_assert (sizeof (expression) == 20, "Please, update size if changed");

    struct statement
    {
      union u
      {
        struct iterational
        {
          union u
          {
            struct loop_for_in
            {
              union u
              {
                locus iterator_expr_loc;
                locus body_loc;
              } u;

              lit_cpointer_t var_name_lit_cp;
              vm_instr_counter_t header_pos;
            } loop_for_in;
            static_assert (sizeof (loop_for_in) == 8, "Please, update size if changed");

            struct loop_while
            {
              union u
              {
                locus cond_expr_start_loc;
                locus end_loc;
              } u;

              vm_instr_counter_t next_iter_tgt_pos;
              vm_instr_counter_t jump_to_end_pos;
            } loop_while;
            static_assert (sizeof (loop_while) == 8, "Please, update size if changed");

            struct loop_do_while
            {
              vm_instr_counter_t next_iter_tgt_pos;
            } loop_do_while;
            static_assert (sizeof (loop_do_while) == 2, "Please, update size if changed");

            struct loop_for
            {
              union u1
              {
                locus body_loc;
                locus condition_expr_loc;
              } u1;

              union u2
              {
                locus increment_expr_loc;
                locus end_loc;
              } u2;

              vm_instr_counter_t next_iter_tgt_pos;
              vm_instr_counter_t jump_to_end_pos;
            } loop_for;
            static_assert (sizeof (loop_for) == 12, "Please, update size if changed");
          } u;
          static_assert (sizeof (u) == 12, "Please, update size if changed");

          vm_instr_counter_t continues_rewrite_chain;
          vm_instr_counter_t continue_tgt_oc;
        } iterational;
        static_assert (sizeof (iterational) == 16, "Please, update size if changed");

        struct if_statement
        {
          vm_instr_counter_t conditional_check_pos;
          vm_instr_counter_t jump_to_end_pos;
        } if_statement;
        static_assert (sizeof (if_statement) == 4, "Please, update size if changed");

        struct switch_statement
        {
          jsp_operand_t expr;

          vm_instr_counter_t default_label_oc; /**< MAX_OPCODES - if DefaultClause didn't occur,
                                                *   start of StatementList for the DefaultClause, otherwise */
          vm_instr_counter_t last_cond_check_jmp_oc; /**< position of last clause's check,
                                                      *   of MAX_OPCODES (at start, or after DefaultClause) */
          vm_instr_counter_t skip_check_jmp_oc; /**< position of check for whether next condition check
                                                    *   should be performed or skipped */
          vm_idx_t saved_reg_next;
          vm_idx_t saved_reg_max_for_temps;
        } switch_statement;
        static_assert (sizeof (switch_statement) == 12, "Please, update size if changed");

        struct with_statement
        {
          vm_instr_counter_t header_pos;
        } with_statement;
        static_assert (sizeof (with_statement) == 2, "Please, update size if changed");

        struct try_statement
        {
          vm_instr_counter_t try_pos;
          vm_instr_counter_t catch_pos;
          vm_instr_counter_t finally_pos;
        } try_statement;
        static_assert (sizeof (try_statement) == 6, "Please, update size if changed");
      } u;
      static_assert (sizeof (u) == 16, "Please, update size if changed");

      vm_instr_counter_t breaks_rewrite_chain;
    } statement;
    static_assert (sizeof (statement) == 20, "Please, update size if changed");

    struct named_label
    {
      lit_cpointer_t name_cp;
    } named_label;
    static_assert (sizeof (named_label) == 2, "Please, update size if changed");

    struct source_elements
    {
      vm_instr_counter_t scope_code_flags_oc;
      vm_instr_counter_t reg_var_decl_oc;

      vm_idx_t saved_reg_next;
      vm_idx_t saved_reg_max_for_temps;
    } source_elements;
    static_assert (sizeof (source_elements) == 6, "Please, update size if changed");
  } u;
  static_assert (sizeof (u) == 20, "Please, update size if changed");
} jsp_state_t;

static_assert (sizeof (jsp_state_t) == 24, "Please, update if size is changed");

/* FIXME: change to dynamic */
#define JSP_STATE_STACK_MAX 256
jsp_state_t* jsp_state_stack_p;
uint32_t jsp_state_stack_pos;

static void
jsp_stack_init (void)
{
  jsp_state_stack_p = (jsp_state_t *) jsp_mm_alloc (sizeof (jsp_state_t) * JSP_STATE_STACK_MAX);

  jsp_state_stack_pos = 0;
} /* jsp_stack_init */

static void
jsp_stack_finalize (void)
{
  jsp_mm_free (jsp_state_stack_p);
} /* jsp_stack_finalize */

static void
jsp_state_push (jsp_state_t state)
{
  if (jsp_state_stack_pos == JSP_STATE_STACK_MAX)
  {
    JERRY_UNREACHABLE ();
  }
  else
  {
    jsp_state_stack_p[jsp_state_stack_pos++] = state;
  }
} /* jsp_state_push */

static jsp_state_t *
jsp_get_prev_state (jsp_state_t *state_p)
{
  uint32_t pos = (uint32_t) (state_p - jsp_state_stack_p);

  JERRY_ASSERT (pos > 0u);

  return &jsp_state_stack_p[pos - 1u];
} /* jsp_get_prev_state */

static jsp_state_t *
jsp_get_next_state (jsp_state_t *state_p)
{
  uint32_t pos = (uint32_t) (state_p - jsp_state_stack_p);

  JERRY_ASSERT (pos + 1 < jsp_state_stack_pos);

  return &jsp_state_stack_p[pos + 1u];
} /* jsp_get_next_state */


static jsp_state_t *
jsp_state_top (void)
{
  JERRY_ASSERT (jsp_state_stack_pos > 0);

  return &jsp_state_stack_p[jsp_state_stack_pos - 1u];
} /* jsp_state_top */

static bool
jsp_is_stack_contains_exactly_one_element (void)
{
  return (jsp_state_stack_pos == 1);
} /* jsp_is_stack_contains_exactly_one_element */

static void
jsp_state_pop (void)
{
  JERRY_ASSERT (jsp_state_stack_pos > 0);

  --jsp_state_stack_pos;
} /* jsp_state_pop */

static void
jsp_push_new_expr_state (jsp_state_expr_t expr_type,
                         jsp_state_expr_t req_state,
                         bool in_allowed)
{
  jsp_state_t new_state;

  new_state.state = expr_type;
  new_state.req_state = req_state;
  new_state.u.expression.operand = empty_operand ();
  new_state.u.expression.prop_name_operand = empty_operand ();
  new_state.u.expression.token_type = TOK_EMPTY;

  new_state.is_completed = false;
  new_state.is_list_in_process = false;
  new_state.is_fixed_ret_operand = false;
  new_state.is_value_based_reference = false;
  new_state.is_complex_production = false;
  new_state.var_decl = false;
  new_state.is_var_decl_no_in = false;
  new_state.is_get_value_dumped_for_main_operand = false;
  new_state.is_get_value_dumped_for_prop_operand = false;
  new_state.is_need_retval = true;

  new_state.is_no_in_mode = !in_allowed;

  jsp_state_push (new_state);
} /* jsp_push_new_expr_state */

static bool
dump_get_value_for_state_if_ref (jsp_state_t *state_p,
                                 bool is_dump_for_value_based_refs_only,
                                 bool is_check_only)
{
  jsp_operand_t obj = state_p->u.expression.operand;
  jsp_operand_t prop_name = state_p->u.expression.prop_name_operand;
  bool is_value_based_reference = state_p->is_value_based_reference;

  jsp_operand_t val;

  bool is_dump = false;

  if (state_p->state == JSP_STATE_EXPR_LEFTHANDSIDE)
  {
    if (is_value_based_reference)
    {
      if (!state_p->is_get_value_dumped_for_main_operand)
      {
        JERRY_ASSERT (!state_p->is_get_value_dumped_for_prop_operand);
        /* FIXME:
             if (obj.is_identifier_operand ())
             {
             is_dump = true;

             if (!is_check_only)
             {
             jsp_operand_t general_reg = tmp_operand ();

             dump_variable_assignment (general_reg, obj);

             state_p->u.expression.operand = general_reg;
             state_p->is_get_value_dumped_for_main_operand = true;
             }
             }

             if (prop_name.is_identifier_operand ())
             {
             is_dump = true;

             if (!is_check_only)
             {
             jsp_operand_t general_reg = tmp_operand ();

             dump_variable_assignment (general_reg, prop_name);

             state_p->u.expression.prop_name_operand = general_reg;
             state_p->is_get_value_dumped_for_prop_operand = true;
             }
             }
         */
      }
    }
  }
  else
  {
    if (is_value_based_reference)
    {
        is_dump = true;

        JERRY_ASSERT (!prop_name.is_empty_operand ());

        if (!is_check_only)
        {
          jsp_operand_t reg = tmp_operand ();

          dump_prop_getter (reg, obj, prop_name);

          val = reg;

          state_p->is_get_value_dumped_for_main_operand = true;
          state_p->is_get_value_dumped_for_prop_operand = true;
        }
    }
    else if (!is_dump_for_value_based_refs_only
             && (obj.is_identifier_operand () || obj.is_this_operand ()))
    {
      if (!state_p->is_get_value_dumped_for_main_operand)
      {
        is_dump = true;

        if (!is_check_only)
        {
          jsp_operand_t general_reg = tmp_operand ();

          dump_variable_assignment (general_reg, obj);

          val = general_reg;

          state_p->is_get_value_dumped_for_main_operand = true;
        }
      }
    }

    if (!is_check_only && is_dump)
    {
      JERRY_ASSERT (state_p->is_get_value_dumped_for_main_operand);
      JERRY_ASSERT (!state_p->is_value_based_reference || state_p->is_get_value_dumped_for_prop_operand);

      state_p->u.expression.operand = val;
      state_p->u.expression.prop_name_operand = empty_operand ();
      state_p->is_value_based_reference = false;
    }
  }

  return is_dump;
}

static void
dump_get_value_for_prev_states (jsp_state_t *state_p)
{
  jsp_state_t *dump_state_border_for_p = jsp_get_prev_state (state_p);
  jsp_state_t *first_state_to_dump_for_p = state_p;

  while (dump_state_border_for_p != NULL)
  {
    if (dump_state_border_for_p->state > JSP_STATE_EXPR__BEGIN
        && dump_state_border_for_p->req_state < JSP_STATE_EXPR__END
        && (!dump_state_border_for_p->is_get_value_dumped_for_main_operand
            || !dump_state_border_for_p->is_get_value_dumped_for_prop_operand))
    {
      first_state_to_dump_for_p = dump_state_border_for_p;
      dump_state_border_for_p = jsp_get_prev_state (dump_state_border_for_p);
    }
    else
    {
      break;
    }
  }

  JERRY_ASSERT (first_state_to_dump_for_p != NULL);

  jsp_state_t *state_iter_p = first_state_to_dump_for_p;

  while (state_iter_p != state_p)
  {
    dump_get_value_for_state_if_ref (state_iter_p, false, false);

    state_iter_p = jsp_get_next_state (state_iter_p);
  }
}

static void
dump_get_value_if_ref (jsp_state_t *state_p,
                       bool is_dump_for_value_based_refs_only)
{
  if (dump_get_value_for_state_if_ref (state_p, is_dump_for_value_based_refs_only, true))
  {
    dump_get_value_for_prev_states (state_p);

    dump_get_value_for_state_if_ref (state_p, is_dump_for_value_based_refs_only, false);
  }
}

static vm_instr_counter_t
jsp_start_call_dump (jsp_state_t *state_p)
{
  jsp_operand_t obj = state_p->u.expression.operand;
  jsp_operand_t prop_name = state_p->u.expression.prop_name_operand;
  bool is_value_based_reference = state_p->is_value_based_reference;

  opcode_call_flags_t call_flags = OPCODE_CALL_FLAGS__EMPTY;

  jsp_operand_t val;

  if (is_value_based_reference)
  {
    if (obj.is_identifier_operand ()
        && !state_p->is_get_value_dumped_for_main_operand)
    {
      jsp_operand_t reg = tmp_operand ();

      dump_variable_assignment (reg, obj);

      obj = reg;

      state_p->is_get_value_dumped_for_main_operand = true;
    }

    val = tmp_operand ();
    dump_prop_getter (val, obj, prop_name);

    state_p->is_get_value_dumped_for_prop_operand = true;

    call_flags = (opcode_call_flags_t) (call_flags | OPCODE_CALL_FLAGS_HAVE_THIS_ARG);

    /*
     * Presence of explicit 'this' argument implies that this is not Direct call to Eval
     *
     * See also:
     *          ECMA-262 v5, 15.2.2.1
     */
  }
  else
  {
    if (dumper_is_eval_literal (obj))
    {
      call_flags = (opcode_call_flags_t) (call_flags | OPCODE_CALL_FLAGS_DIRECT_CALL_TO_EVAL_FORM);
    }

    /*
     * Note:
     *      If function is called through Identifier, then the obj should be an Identifier reference,
     *      not register variable.
     *      Otherwise, if function is called immediately, without reference (for example, through anonymous
     *      function expression), the obj should be a register variable.
     *
     * See also:
     *          vm_helper_call_get_call_flags_and_this_arg
     */
    val = obj;

    state_p->is_get_value_dumped_for_main_operand = true;
  }

  vm_instr_counter_t varg_header_pos = dump_varg_header_for_rewrite (VARG_CALL_EXPR, val);

  if (call_flags != OPCODE_CALL_FLAGS__EMPTY)
  {
    if (call_flags & OPCODE_CALL_FLAGS_HAVE_THIS_ARG)
    {
      dump_call_additional_info (call_flags, obj);
    }
    else
    {
      dump_call_additional_info (call_flags, empty_operand ());
    }
  }

  state_p->u.expression.operand = empty_operand ();
  state_p->u.expression.prop_name_operand = empty_operand ();
  state_p->is_value_based_reference = false;

  return varg_header_pos;
} /* jsp_start_call_dump */

static jsp_operand_t
jsp_finish_call_dump (uint32_t args_num,
                      vm_instr_counter_t header_pos)
{
  jsp_operand_t ret = tmp_operand ();

  rewrite_varg_header_set_args_count (ret, args_num, header_pos);

  return ret;
} /* jsp_finish_call_dump */

static vm_instr_counter_t __attr_unused___
jsp_start_construct_dump (jsp_state_t *state_p)
{
  dump_get_value_if_ref (state_p, true);

  state_p->is_get_value_dumped_for_main_operand = true;

  return dump_varg_header_for_rewrite (VARG_CONSTRUCT_EXPR, state_p->u.expression.operand);
} /* jsp_start_construct_dump */

static jsp_operand_t __attr_unused___
jsp_finish_construct_dump (uint32_t args_num,
                           vm_instr_counter_t header_pos)
{
  jsp_operand_t ret = tmp_operand ();

  rewrite_varg_header_set_args_count (ret, args_num, header_pos);

  return ret;
} /* jsp_finish_construct_dump */

static void
jsp_add_nested_jump_to_rewrite_chain (vm_instr_counter_t *in_out_rewrite_chain_p)
{
  *in_out_rewrite_chain_p = dump_simple_or_nested_jump_for_rewrite (true, false, false,
                                                                    empty_operand (),
                                                                    *in_out_rewrite_chain_p);
}

static void
jsp_add_simple_jump_to_rewrite_chain (vm_instr_counter_t *in_out_rewrite_chain_p)
{
  *in_out_rewrite_chain_p = dump_simple_or_nested_jump_for_rewrite (false, false, false,
                                                                    empty_operand (),
                                                                    *in_out_rewrite_chain_p);
}

static void
jsp_add_conditional_jump_to_rewrite_chain (vm_instr_counter_t *in_out_rewrite_chain_p,
                                           bool is_inverted_condition,
                                           jsp_operand_t condition)
{
  *in_out_rewrite_chain_p = dump_simple_or_nested_jump_for_rewrite (false, true, is_inverted_condition,
                                                                    condition,
                                                                    *in_out_rewrite_chain_p);
}

static uint32_t
jsp_rewrite_jumps_chain (vm_instr_counter_t *rewrite_chain_p,
                         vm_instr_counter_t target_oc)
{
  uint32_t count = 0;

  while (*rewrite_chain_p != MAX_OPCODES)
  {
    count++;

    *rewrite_chain_p = rewrite_simple_or_nested_jump_and_get_next (*rewrite_chain_p,
                                                                   target_oc);
  }

  return count;
} /* jsp_rewrite_jumps_chain */

static bool
jsp_is_assignment_expression_end (jsp_state_t *current_state_p)
{
  jsp_token_type_t tt = lexer_get_token_type (tok);

  JERRY_ASSERT (current_state_p->state == JSP_STATE_EXPR_UNARY
                || current_state_p->state == JSP_STATE_EXPR_MULTIPLICATIVE
                || current_state_p->state == JSP_STATE_EXPR_ADDITIVE
                || current_state_p->state == JSP_STATE_EXPR_SHIFT
                || current_state_p->state == JSP_STATE_EXPR_RELATIONAL
                || current_state_p->state == JSP_STATE_EXPR_EQUALITY
                || current_state_p->state == JSP_STATE_EXPR_BITWISE_AND
                || current_state_p->state == JSP_STATE_EXPR_BITWISE_XOR
                || current_state_p->state == JSP_STATE_EXPR_BITWISE_OR);

  if ((tt >= TOKEN_TYPE__MULTIPLICATIVE_BEGIN
       && tt <= TOKEN_TYPE__MULTIPLICATIVE_END)
      || (tt >= TOKEN_TYPE__ADDITIVE_BEGIN
          && tt <= TOKEN_TYPE__ADDITIVE_END)
      || (tt >= TOKEN_TYPE__SHIFT_BEGIN
          && tt <= TOKEN_TYPE__SHIFT_END)
      || (tt >= TOKEN_TYPE__RELATIONAL_BEGIN
          && tt <= TOKEN_TYPE__RELATIONAL_END)
      || (tt >= TOKEN_TYPE__EQUALITY_BEGIN
          && tt <= TOKEN_TYPE__EQUALITY_END)
      || (tt == TOK_AND)
      || (tt == TOK_XOR)
      || (tt == TOK_OR)
      || (tt == TOK_DOUBLE_AND)
      || (tt == TOK_DOUBLE_OR)
      || (tt == TOK_QUERY))
  {
    return false;
  }

  return true;
}

static bool
jsp_dump_unary_op (jsp_state_t *state_p,
                   jsp_state_t *substate_p)
{
  vm_op_t opcode;

  bool is_combined_with_assignment = false;

  jsp_state_t *prev_state_p = jsp_get_prev_state (state_p);
  JERRY_ASSERT (prev_state_p != NULL);

  bool is_try_combine_with_assignment = (prev_state_p->state == JSP_STATE_EXPR_LEFTHANDSIDE
                                         && prev_state_p->u.expression.token_type == TOK_EQ
                                         && !prev_state_p->is_value_based_reference
                                         && !prev_state_p->is_need_retval
                                         && jsp_is_assignment_expression_end (state_p));

  jsp_token_type_t tt = state_p->u.expression.token_type;
  state_p->u.expression.token_type = TOK_EMPTY;

  bool is_dump_simple_assignment = false;
  bool is_dump_undefined_or_boolean_true = true; /* the value is not valid until is_dump_simple_assignment is set */

  switch (tt)
  {
    case TOK_DOUBLE_PLUS:
    case TOK_DOUBLE_MINUS:
    {
      if (!substate_p->is_value_based_reference)
      {
        if (substate_p->u.expression.operand.is_identifier_operand ())
        {
          jsp_early_error_check_for_eval_and_arguments_in_strict_mode (substate_p->u.expression.operand,
                                                                       is_strict_mode (),
                                                                       tok.loc);
        }
        else
        {
          PARSE_ERROR (JSP_EARLY_ERROR_REFERENCE, "Invalid left-hand-side expression", tok.loc);
        }
      }

      opcode = (tt == TOK_DOUBLE_PLUS ? VM_OP_PRE_INCR : VM_OP_PRE_DECR);
      break;
    }
    case TOK_PLUS:
    {
      dump_get_value_if_ref (substate_p, true);

      opcode = VM_OP_UNARY_PLUS;
      break;
    }
    case TOK_MINUS:
    {
      dump_get_value_if_ref (substate_p, true);

      opcode = VM_OP_UNARY_MINUS;
      break;
    }
    case TOK_COMPL:
    {
      dump_get_value_if_ref (substate_p, true);

      opcode = VM_OP_B_NOT;
      break;
    }
    case TOK_NOT:
    {
      dump_get_value_if_ref (substate_p, true);

      opcode = VM_OP_LOGICAL_NOT;
      break;
    }
    case TOK_KW_DELETE:
    {
      if (substate_p->is_value_based_reference)
      {
        opcode = VM_OP_DELETE_PROP;
      }
      else if (substate_p->u.expression.operand.is_identifier_operand ())
      {
        jsp_early_error_check_delete (is_strict_mode (), tok.loc);

        opcode = VM_OP_DELETE_VAR;
      }
      else
      {
        opcode = VM_OP__COUNT /* invalid opcode as it will not be used */;

        is_dump_simple_assignment = true;
        is_dump_undefined_or_boolean_true = false; /* dump boolean true value */
      }
      break;
    }
    case TOK_KW_VOID:
    {
      dump_get_value_if_ref (substate_p, false);

      opcode = VM_OP__COUNT /* invalid opcode as it will not be used */;

      is_dump_simple_assignment = true;
      is_dump_undefined_or_boolean_true = true; /* dump undefined value */
      break;
    }
    default:
    {
      dump_get_value_if_ref (substate_p, true);

      JERRY_ASSERT (tt == TOK_KW_TYPEOF);

      opcode = VM_OP_TYPEOF;
      break;
    }
  }

  jsp_operand_t dst;

  if (dump_get_value_for_state_if_ref (substate_p, false, true))
  {
    dump_get_value_for_prev_states (substate_p);
  }

  if (is_try_combine_with_assignment
      && (is_dump_simple_assignment
          || !substate_p->is_value_based_reference
          || opcode == VM_OP_DELETE_PROP))
  {
    dst = prev_state_p->u.expression.operand;

    is_combined_with_assignment = true;
  }
  else
  {
    dst = tmp_operand ();
  }

  if (is_dump_simple_assignment)
  {
    if (is_dump_undefined_or_boolean_true)
    {
      dump_undefined_assignment (dst);
    }
    else
    {
      dump_boolean_assignment (dst, true);
    }
  }
  else
  {
    if (substate_p->is_value_based_reference)
    {
      if (opcode == VM_OP_DELETE_PROP)
      {
        dump_binary_op (VM_OP_DELETE_PROP,
                        dst,
                        substate_p->u.expression.operand,
                        substate_p->u.expression.prop_name_operand);
      }
      else
      {
        JERRY_ASSERT (opcode == VM_OP_PRE_INCR || opcode == VM_OP_PRE_DECR);

        jsp_operand_t reg = tmp_operand ();

        dump_prop_getter (reg, substate_p->u.expression.operand, substate_p->u.expression.prop_name_operand);

        dump_unary_op (opcode, reg, reg);

        dump_prop_setter (substate_p->u.expression.operand, substate_p->u.expression.prop_name_operand, reg);

        dst = reg;
      }
    }
    else
    {
      JERRY_ASSERT (!substate_p->is_value_based_reference);

      dump_unary_op (opcode, dst, substate_p->u.expression.operand);
    }
  }

  JERRY_ASSERT (!state_p->is_value_based_reference);
  state_p->u.expression.operand = dst;

  return is_combined_with_assignment;
}

static bool
jsp_dump_binary_op (jsp_state_t *state_p,
                    jsp_state_t *substate_p)
{
  vm_op_t opcode;

  bool is_combined_with_assignment = false;

  jsp_state_t *prev_state_p = jsp_get_prev_state (state_p);
  JERRY_ASSERT (prev_state_p != NULL);

  bool is_try_combine_with_assignment = (prev_state_p->state == JSP_STATE_EXPR_LEFTHANDSIDE
                                         && prev_state_p->u.expression.token_type == TOK_EQ
                                         && !prev_state_p->is_value_based_reference
                                         && !prev_state_p->is_need_retval
                                         && jsp_is_assignment_expression_end (state_p));

  jsp_token_type_t tt = state_p->u.expression.token_type;
  state_p->u.expression.token_type = TOK_EMPTY;

  switch (tt)
  {
    case TOK_MULT:
    {
      opcode = VM_OP_MULTIPLICATION;
      break;
    }
    case TOK_DIV:
    {
      opcode = VM_OP_DIVISION;
      break;
    }
    case TOK_MOD:
    {
      opcode = VM_OP_REMAINDER;
      break;
    }
    case TOK_PLUS:
    {
      opcode = VM_OP_ADDITION;
      break;
    }
    case TOK_MINUS:
    {
      opcode = VM_OP_SUBSTRACTION;
      break;
    }
    case TOK_LSHIFT:
    {
      opcode = VM_OP_B_SHIFT_LEFT;
      break;
    }
    case TOK_RSHIFT:
    {
      opcode = VM_OP_B_SHIFT_RIGHT;
      break;
    }
    case TOK_RSHIFT_EX:
    {
      opcode = VM_OP_B_SHIFT_URIGHT;
      break;
    }
    case TOK_LESS:
    {
      opcode = VM_OP_LESS_THAN;
      break;
    }
    case TOK_GREATER:
    {
      opcode = VM_OP_GREATER_THAN;
      break;
    }
    case TOK_LESS_EQ:
    {
      opcode = VM_OP_LESS_OR_EQUAL_THAN;
      break;
    }
    case TOK_GREATER_EQ:
    {
      opcode = VM_OP_GREATER_OR_EQUAL_THAN;
      break;
    }
    case TOK_KW_INSTANCEOF:
    {
      opcode = VM_OP_INSTANCEOF;
      break;
    }
    case TOK_KW_IN:
    {
      opcode = VM_OP_IN;
      break;
    }
    case TOK_DOUBLE_EQ:
    {
      opcode = VM_OP_EQUAL_VALUE;
      break;
    }
    case TOK_NOT_EQ:
    {
      opcode = VM_OP_NOT_EQUAL_VALUE;
      break;
    }
    case TOK_TRIPLE_EQ:
    {
      opcode = VM_OP_EQUAL_VALUE_TYPE;
      break;
    }
    case TOK_NOT_DOUBLE_EQ:
    {
      opcode = VM_OP_NOT_EQUAL_VALUE_TYPE;
      break;
    }
    case TOK_AND:
    {
      opcode = VM_OP_B_AND;
      break;
    }
    case TOK_XOR:
    {
      opcode = VM_OP_B_XOR;
      break;
    }
    default:
    {
      JERRY_ASSERT (tt == TOK_OR);

      opcode = VM_OP_B_OR;
      break;
    }
  }

  jsp_operand_t dst, op1, op2;

  if (!state_p->is_value_based_reference
      && !substate_p->is_value_based_reference)
  {
    if (dump_get_value_for_state_if_ref (state_p, false, true)
        || dump_get_value_for_state_if_ref (substate_p, false, true))
    {
      dump_get_value_for_prev_states (state_p);
    }

    op1 = state_p->u.expression.operand;
    op2 = substate_p->u.expression.operand;

    if (is_try_combine_with_assignment)
    {
      dst = prev_state_p->u.expression.operand;

      is_combined_with_assignment = true;
    }
    else if (op1.is_register_operand ())
    {
      dst = op1;
    }
    else
    {
      dst = tmp_operand ();
    }
  }
  else
  {
    dump_get_value_if_ref (state_p, true);
    dump_get_value_if_ref (substate_p, true);

    if (is_try_combine_with_assignment)
    {
      dst = prev_state_p->u.expression.operand;

      is_combined_with_assignment = true;
    }
    else
    {
      dst = state_p->u.expression.operand;
    }

    op1 = state_p->u.expression.operand;
    op2 = substate_p->u.expression.operand;
  }

  JERRY_ASSERT (!state_p->is_value_based_reference);
  state_p->u.expression.operand = dst;

  dump_binary_op (opcode, dst, op1, op2);

  return is_combined_with_assignment;
}

static lit_cpointer_t
jsp_get_prop_name_after_dot (void)
{
  if (token_is (TOK_NAME))
  {
    return token_data_as_lit_cp ();
  }
  else if (is_keyword (lexer_get_token_type (tok)))
  {
    const char *s = lexer_token_type_to_string (lexer_get_token_type (tok));
    literal_t lit = lit_find_or_create_literal_from_utf8_string ((lit_utf8_byte_t *) s,
                                                                 (lit_utf8_size_t) strlen (s));
    if (lit == NULL)
    {
      EMIT_ERROR (JSP_EARLY_ERROR_SYNTAX, "Expected identifier");
    }

    return lit_cpointer_t::compress (lit);
  }
  else if (token_is (TOK_BOOL) || token_is (TOK_NULL))
  {
    lit_magic_string_id_t id = (token_is (TOK_NULL)
                                ? LIT_MAGIC_STRING_NULL
                                : (tok.uid ? LIT_MAGIC_STRING_TRUE : LIT_MAGIC_STRING_FALSE));
    literal_t lit = lit_find_or_create_literal_from_utf8_string (lit_get_magic_string_utf8 (id),
                                                                 lit_get_magic_string_size (id));

    return lit_cpointer_t::compress (lit);
  }
  else
  {
    EMIT_ERROR (JSP_EARLY_ERROR_SYNTAX, "Expected identifier");
  }
} /* jsp_get_prop_name_after_dot */

#ifdef CONFIG_PARSER_ENABLE_PARSE_TIME_BYTE_CODE_OPTIMIZER
/**
 * Try to perform move (allocation) of variables' values on registers
 *
 * Note:
 *      The optimization is only applied to functions
 *
 * @return number of instructions removed from function's header
 */
static opcode_scope_code_flags_t
jsp_try_move_vars_to_regs (jsp_state_t *state_p,
                           opcode_scope_code_flags_t scope_flags)
{
  JERRY_ASSERT (state_p->state == JSP_STATE_SOURCE_ELEMENTS);

  scopes_tree fe_scope_tree = dumper_get_scope ();

  /*
   * We don't try to perform replacement of local variables with registers for global code, eval code.
   *
   * For global and eval code the replacement can be connected with side effects,
   * that currently can only be figured out in runtime. For example, a variable
   * can be redefined as accessor property of the Global object.
   */
  if (fe_scope_tree->type == SCOPE_TYPE_FUNCTION)
  {
    bool may_replace_vars_with_regs = (!fe_scope_tree->ref_eval /* 'eval' can reference variables in a way,
                                                                    * that can't be figured out through static
                                                                    * analysis */
                                       && !fe_scope_tree->ref_arguments /* 'arguments' variable, if declared,
                                                                         * should not be moved to a register,
                                                                         * as it is currently declared in
                                                                         * function's lexical environment
                                                                         * (generally, the problem is the same,
                                                                         *   as with function's arguments) */
                                       && !fe_scope_tree->contains_with /* 'with' create new lexical environment
                                                                         *  and so can change way identifier
                                                                         *  is evaluated */
                                       && !fe_scope_tree->contains_try /* same for 'catch' */
                                       && !fe_scope_tree->contains_delete /* 'delete' handles variable's names,
                                                                           * not values */
                                       && !fe_scope_tree->contains_functions); /* nested functions can reference
                                                                                * variables of current function */

    if (may_replace_vars_with_regs)
    {
      /* no subscopes, as no function declarations / eval etc. in the scope */
      JERRY_ASSERT (fe_scope_tree->t.children == null_list);

      vm_instr_counter_t instr_pos = 0u;

      const vm_instr_counter_t header_oc = instr_pos++;
      op_meta header_opm = scopes_tree_op_meta (fe_scope_tree, header_oc);
      JERRY_ASSERT (header_opm.op.op_idx == VM_OP_FUNC_EXPR_N || header_opm.op.op_idx == VM_OP_FUNC_DECL_N);

      vm_instr_counter_t function_end_pos = jsp_find_function_end ();

      uint32_t args_num = (uint32_t) (function_end_pos - instr_pos);

      dumper_start_move_of_vars_to_regs ();

      /* remove declarations of variables with names equal to an argument's name */
      vm_instr_counter_t var_decl_pos = 0;
      while (var_decl_pos < linked_list_get_length (fe_scope_tree->var_decls))
      {
        op_meta *om_p = (op_meta *) linked_list_element (fe_scope_tree->var_decls, var_decl_pos);
        bool is_removed = false;

        for (vm_instr_counter_t arg_index = instr_pos;
             arg_index < function_end_pos;
             arg_index++)
        {
          op_meta meta_opm = scopes_tree_op_meta (fe_scope_tree, arg_index);
          JERRY_ASSERT (meta_opm.op.op_idx == VM_OP_META);

          JERRY_ASSERT (meta_opm.op.data.meta.data_1 == VM_IDX_REWRITE_LITERAL_UID);
          JERRY_ASSERT (om_p->op.data.var_decl.variable_name == VM_IDX_REWRITE_LITERAL_UID);

          if (meta_opm.lit_id[1].packed_value == om_p->lit_id[0].packed_value)
          {
            linked_list_remove_element (fe_scope_tree->var_decls, var_decl_pos);

            is_removed = true;
            break;
          }
        }

        if (!is_removed)
        {
          if (!dumper_try_replace_identifier_name_with_reg (fe_scope_tree, om_p))
          {
            var_decl_pos++;
          }
          else
          {
            linked_list_remove_element (fe_scope_tree->var_decls, var_decl_pos);
          }
        }
      }

      if (dumper_start_move_of_args_to_regs (args_num))
      {
        scope_flags = (opcode_scope_code_flags_t) (scope_flags | OPCODE_SCOPE_CODE_FLAGS_ARGUMENTS_ON_REGISTERS);

        JERRY_ASSERT (linked_list_get_length (fe_scope_tree->var_decls) == 0);
        scope_flags = (opcode_scope_code_flags_t) (scope_flags | OPCODE_SCOPE_CODE_FLAGS_NO_LEX_ENV);

        /* at this point all arguments can be moved to registers */
        if (header_opm.op.op_idx == VM_OP_FUNC_EXPR_N)
        {
          header_opm.op.data.func_expr_n.arg_list = 0;
        }
        else
        {
          JERRY_ASSERT (header_opm.op.op_idx == VM_OP_FUNC_DECL_N);

          header_opm.op.data.func_decl_n.arg_list = 0;
        }

        scopes_tree_set_op_meta (fe_scope_tree, header_oc, header_opm);

        /*
         * Mark duplicated arguments names as empty,
         * leaving only last declaration for each duplicated
         * argument name
         */
        for (vm_instr_counter_t arg1_index = instr_pos;
             arg1_index < function_end_pos;
             arg1_index++)
        {
          op_meta meta_opm1 = scopes_tree_op_meta (fe_scope_tree, arg1_index);
          JERRY_ASSERT (meta_opm1.op.op_idx == VM_OP_META);

          for (vm_instr_counter_t arg2_index = (vm_instr_counter_t) (arg1_index + 1u);
               arg2_index < function_end_pos;
               arg2_index++)
          {
            op_meta meta_opm2 = scopes_tree_op_meta (fe_scope_tree, arg2_index);
            JERRY_ASSERT (meta_opm2.op.op_idx == VM_OP_META);

            if (meta_opm1.lit_id[1].packed_value == meta_opm2.lit_id[1].packed_value)
            {
              meta_opm1.op.data.meta.data_1 = VM_IDX_EMPTY;
              meta_opm1.lit_id[1] = NOT_A_LITERAL;

              scopes_tree_set_op_meta (fe_scope_tree, arg1_index, meta_opm1);

              break;
            }
          }
        }

        while (true)
        {
          op_meta meta_opm = scopes_tree_op_meta (fe_scope_tree, instr_pos);
          JERRY_ASSERT (meta_opm.op.op_idx == VM_OP_META);

          opcode_meta_type meta_type = (opcode_meta_type) meta_opm.op.data.meta.type;

          if (meta_type == OPCODE_META_TYPE_FUNCTION_END)
          {
            /* marker of function argument list end reached */
            break;
          }
          else
          {
            JERRY_ASSERT (meta_type == OPCODE_META_TYPE_VARG);

            if (meta_opm.op.data.meta.data_1 == VM_IDX_EMPTY)
            {
              JERRY_ASSERT (meta_opm.lit_id[1].packed_value == NOT_A_LITERAL.packed_value);

              dumper_alloc_reg_for_unused_arg ();
            }
            else
            {
              /* the varg specifies argument name, and so should be a string literal */
              JERRY_ASSERT (meta_opm.op.data.meta.data_1 == VM_IDX_REWRITE_LITERAL_UID);
              JERRY_ASSERT (meta_opm.lit_id[1].packed_value != NOT_A_LITERAL.packed_value);

              bool is_replaced = dumper_try_replace_identifier_name_with_reg (fe_scope_tree, &meta_opm);
              JERRY_ASSERT (is_replaced);
            }

            scopes_tree_remove_op_meta (fe_scope_tree, instr_pos);

            state_p->u.source_elements.scope_code_flags_oc--;
            state_p->u.source_elements.reg_var_decl_oc--;
          }
        }
      }
    }
  }

  return scope_flags;
}
#endif /* CONFIG_PARSER_ENABLE_PARSE_TIME_BYTE_CODE_OPTIMIZER */

static void
parse_expression_inside_parens_begin (void)
{
  current_token_must_be_check_and_skip_it (TOK_OPEN_PAREN);
}

static void
parse_expression_inside_parens_end (void)
{
  current_token_must_be_check_and_skip_it (TOK_CLOSE_PAREN);
}

static void
jsp_start_statement_parse (jsp_state_expr_t stat)
{
  jsp_state_t new_state;

  new_state.state = stat;
  new_state.req_state = JSP_STATE_STAT_STATEMENT;

  new_state.u.statement.breaks_rewrite_chain = MAX_OPCODES;

  new_state.is_completed = false;
  new_state.is_list_in_process = false;
  new_state.is_no_in_mode = false;
  new_state.is_fixed_ret_operand = false;
  new_state.is_complex_production = false;
  new_state.var_decl = false;
  new_state.was_default = false;
  new_state.is_default_branch = false;
  new_state.is_simply_jumpable_border = false;
  new_state.is_stmt_list_control_flow_exit_stmt_occured = false;

  jsp_state_push (new_state);
} /* jsp_start_statement_parse */

static jsp_state_t *
jsp_find_unnamed_label (bool is_label_for_break,
                        bool *out_is_simply_jumpable_p)
{
  *out_is_simply_jumpable_p = true;

  uint32_t stack_pos = jsp_state_stack_pos;

  while (stack_pos != 0)
  {
    jsp_state_t *state_p = &jsp_state_stack_p [--stack_pos];

    if (state_p->state == JSP_STATE_SOURCE_ELEMENTS)
    {
      break;
    }

    if (state_p->is_simply_jumpable_border)
    {
      *out_is_simply_jumpable_p = false;
    }

    bool is_iterational_stmt = (state_p->state == JSP_STATE_STAT_WHILE
                                || state_p->state == JSP_STATE_STAT_DO_WHILE
                                || state_p->state == JSP_STATE_STAT_FOR_IN
                                || state_p->state == JSP_STATE_STAT_FOR_IN_EXPR
                                || state_p->state == JSP_STATE_STAT_FOR_IN_FINISH
                                || state_p->state == JSP_STATE_STAT_FOR_INCREMENT);
    bool is_switch_stmt = (state_p->state == JSP_STATE_STAT_SWITCH_BRANCH_EXPR);

    if ((is_switch_stmt && is_label_for_break) || is_iterational_stmt)
    {
      return state_p;
    }
  }

  return NULL;
}

static jsp_state_t *
jsp_find_named_label (lit_cpointer_t name_cp,
                      bool *out_is_simply_jumpable_p)
{
  *out_is_simply_jumpable_p = true;

  uint32_t stack_pos = jsp_state_stack_pos;

  while (stack_pos != 0)
  {
    jsp_state_t *state_p = &jsp_state_stack_p [--stack_pos];

    if (state_p->state == JSP_STATE_SOURCE_ELEMENTS)
    {
      break;
    }

    if (state_p->is_simply_jumpable_border)
    {
      *out_is_simply_jumpable_p = false;
    }

    if (state_p->state == JSP_STATE_STAT_NAMED_LABEL
        && state_p->u.named_label.name_cp.packed_value == name_cp.packed_value)
    {
      while (++stack_pos < jsp_state_stack_pos)
      {
        state_p = &jsp_state_stack_p [stack_pos];

        if (state_p->state != JSP_STATE_STAT_NAMED_LABEL)
        {
          break;
        }
      }

      JERRY_ASSERT (stack_pos < jsp_state_stack_pos);

      return state_p;
    }
  }

  return NULL;
}

static void
insert_semicolon (void)
{
  bool is_new_line_occured = lexer_is_preceded_by_newlines (tok);
  bool is_close_brace_or_eof = (token_is (TOK_CLOSE_BRACE) || token_is (TOK_EOF));

  if (!is_new_line_occured && !is_close_brace_or_eof)
  {
    if (token_is (TOK_SEMICOLON))
    {
      skip_token ();
    }
    else if (!token_is (TOK_EOF))
    {
      EMIT_ERROR (JSP_EARLY_ERROR_SYNTAX, "Expected either ';' or newline token");
    }
  }
}


#define JSP_COMPLETE_STATEMENT_PARSE() \
do \
{ \
  JERRY_ASSERT (substate_p == NULL); \
  state_p->state = JSP_STATE_STAT_STATEMENT; \
  JERRY_ASSERT (!state_p->is_completed); \
  dumper_new_statement (); \
} \
while (0)

#define JSP_PUSH_STATE_AND_STATEMENT_PARSE(s) \
do \
{ \
  state_p->state = (s); \
  jsp_start_statement_parse (JSP_STATE_STAT_EMPTY); \
  dumper_new_statement (); \
} \
while (0)

#define JSP_FINISH_SUBEXPR() \
  JERRY_ASSERT (substate_p == jsp_state_top ()); \
  substate_p = NULL; \
  jsp_state_pop (); \
  JERRY_ASSERT (state_p == jsp_state_top ());

#define JSP_ASSIGNMENT_EXPR_COMBINE() \
  jsp_state_pop (); \
  state_p = jsp_state_top (); \
  JERRY_ASSERT (state_p->state == JSP_STATE_EXPR_LEFTHANDSIDE); \
  JERRY_ASSERT (!state_p->is_need_retval); \
  state_p->state = JSP_STATE_EXPR_ASSIGNMENT; \
  state_p->u.expression.operand = empty_operand (); \
  state_p->u.expression.token_type = TOK_EMPTY; \
  state_p->is_completed = true;

/**
 * Parse source element list
 */
static void __attr_noinline___
jsp_parse_source_element_list (jsp_parse_mode_t parse_mode)
{
  dumper_set_generate_bytecode (parse_mode == DUMP);

  jsp_start_statement_parse (JSP_STATE_SOURCE_ELEMENTS_INIT);
  jsp_state_top ()->req_state = JSP_STATE_SOURCE_ELEMENTS;

  while (true)
  {
    bool is_source_elements_list_end = false;
    bool is_stmt_list_end = false, is_stmt_list_control_flow_exit_stmt_occured = false;
    bool is_subexpr_end = false;

    jsp_state_t *state_p = jsp_state_top (), *substate_p = NULL;

    if (state_p->state == state_p->req_state && state_p->is_completed)
    {
      if (jsp_is_stack_contains_exactly_one_element ())
      {
        JERRY_ASSERT (state_p->state == JSP_STATE_SOURCE_ELEMENTS);

        jsp_state_pop ();

        return;
      }
      else
      {
        is_subexpr_end = (state_p->state > JSP_STATE_EXPR__BEGIN && state_p->state < JSP_STATE_EXPR__END);

        if (is_subexpr_end)
        {
          substate_p = state_p;
          state_p = jsp_get_prev_state (state_p);
        }
        else
        {
          if (state_p->req_state == JSP_STATE_SOURCE_ELEMENTS)
          {
            is_source_elements_list_end = true;
          }
          else if (state_p->req_state == JSP_STATE_STAT_STATEMENT_LIST)
          {
            is_stmt_list_end = true;

            is_stmt_list_control_flow_exit_stmt_occured = state_p->is_stmt_list_control_flow_exit_stmt_occured;
          }

          JERRY_ASSERT (state_p->is_completed);
          jsp_state_pop ();

          state_p = jsp_state_top ();
        }
      }
    }
    else
    {
      /*
       * Any expression production, if parse of the production is not stopped because required
       * production type was reached, eventually becomes Expression production.
       *
       * Because there are no any expression production higher than Expression,
       * its invalid to reach Expression production type if required production is lower
       * (i.e. is not Expression production type).
       */
      JERRY_ASSERT (!(state_p->state == JSP_STATE_EXPR_EXPRESSION && state_p->req_state != JSP_STATE_EXPR_EXPRESSION));
    }

    const bool in_allowed = !state_p->is_no_in_mode;

    if (state_p->state == JSP_STATE_SOURCE_ELEMENTS_INIT)
    {
      scope_type_t scope_type = dumper_get_scope ()->type;

      dumper_save_reg_alloc_ctx (&state_p->u.source_elements.saved_reg_next,
                                 &state_p->u.source_elements.saved_reg_max_for_temps);

      state_p->u.source_elements.scope_code_flags_oc = dump_scope_code_flags_for_rewrite ();
      state_p->u.source_elements.reg_var_decl_oc = dump_reg_var_decl_for_rewrite ();

      if (scope_type == SCOPE_TYPE_EVAL)
      {
        dump_undefined_assignment (jsp_operand_t::make_reg_operand (VM_REG_SPECIAL_EVAL_RET));
      }

      state_p->state = JSP_STATE_SOURCE_ELEMENTS;
    }
    else if (state_p->state == JSP_STATE_SOURCE_ELEMENTS)
    {
      scope_type_t scope_type = dumper_get_scope ()->type;

      jsp_token_type_t end_token_type = (scope_type == SCOPE_TYPE_FUNCTION) ? TOK_CLOSE_BRACE : TOK_EOF;

      if (token_is (end_token_type))
      {
        opcode_scope_code_flags_t scope_flags = OPCODE_SCOPE_CODE_FLAGS__EMPTY;

        scopes_tree fe_scope_tree = dumper_get_scope ();
        if (fe_scope_tree->strict_mode)
        {
          scope_flags = (opcode_scope_code_flags_t) (scope_flags | OPCODE_SCOPE_CODE_FLAGS_STRICT);
        }

        if (!fe_scope_tree->ref_arguments)
        {
          scope_flags = (opcode_scope_code_flags_t) (scope_flags | OPCODE_SCOPE_CODE_FLAGS_NOT_REF_ARGUMENTS_IDENTIFIER);
        }

        if (!fe_scope_tree->ref_eval)
        {
          scope_flags = (opcode_scope_code_flags_t) (scope_flags | OPCODE_SCOPE_CODE_FLAGS_NOT_REF_EVAL_IDENTIFIER);
        }

#ifdef CONFIG_PARSER_ENABLE_PARSE_TIME_BYTE_CODE_OPTIMIZER
        scope_flags = jsp_try_move_vars_to_regs (state_p, scope_flags);
#endif /* CONFIG_PARSER_ENABLE_PARSE_TIME_BYTE_CODE_OPTIMIZER */

        rewrite_scope_code_flags (state_p->u.source_elements.scope_code_flags_oc, scope_flags);
        rewrite_reg_var_decl (state_p->u.source_elements.reg_var_decl_oc);

        state_p->is_completed = true;

        dumper_restore_reg_alloc_ctx (state_p->u.source_elements.saved_reg_next,
<<<<<<< HEAD
                                      state_p->u.source_elements.saved_reg_max_for_temps);
=======
                                      state_p->u.source_elements.saved_reg_max_for_temps,
                                      true);
>>>>>>> 5af8147a
      }
      else
      {
        JSP_PUSH_STATE_AND_STATEMENT_PARSE (JSP_STATE_SOURCE_ELEMENTS);
      }
    }
    else if (state_p->state == JSP_STATE_EXPR_EMPTY)
    {
      rescan_regexp_token ();

      /* no subexpressions can occur, as expression parse is just started */
      JERRY_ASSERT (!is_subexpr_end);
      JERRY_ASSERT (!state_p->is_completed);

      jsp_token_type_t tt = lexer_get_token_type (tok);
      if ((tt >= TOKEN_TYPE__UNARY_BEGIN
           && tt <= TOKEN_TYPE__UNARY_END)
          || tt == TOK_KW_DELETE
          || tt == TOK_KW_VOID
          || tt == TOK_KW_TYPEOF)
      {
        /* UnaryExpression */
        state_p->state = JSP_STATE_EXPR_UNARY;
        state_p->u.expression.token_type = tt;

        if (tt == TOK_KW_DELETE)
        {
          scopes_tree_set_contains_delete (dumper_get_scope ());
        }

        jsp_push_new_expr_state (JSP_STATE_EXPR_EMPTY, JSP_STATE_EXPR_UNARY, in_allowed);
      }
      else if (token_is (TOK_KW_FUNCTION))
      {
        /* FunctionExpression */
        state_p->state = JSP_STATE_EXPR_FUNCTION;
      }
      else if (token_is (TOK_OPEN_SQUARE))
      {
        dump_get_value_for_prev_states (state_p);

        /* ArrayLiteral */
        vm_instr_counter_t varg_header_pos = dump_varg_header_for_rewrite (VARG_ARRAY_DECL, empty_operand ());

        state_p->state = JSP_STATE_EXPR_ARRAY_LITERAL;
        state_p->is_list_in_process = true;
        state_p->u.expression.u.varg_sequence.list_length = 0;
        state_p->u.expression.u.varg_sequence.header_pos = varg_header_pos;
      }
      else if (token_is (TOK_OPEN_BRACE))
      {
        dump_get_value_for_prev_states (state_p);

        /* ObjectLiteral */
        vm_instr_counter_t varg_header_pos = dump_varg_header_for_rewrite (VARG_OBJ_DECL, empty_operand ());
        jsp_early_error_start_checking_of_prop_names ();

        state_p->state = JSP_STATE_EXPR_OBJECT_LITERAL;
        state_p->is_list_in_process = true;
        state_p->u.expression.u.varg_sequence.list_length = 0;
        state_p->u.expression.u.varg_sequence.header_pos = varg_header_pos;
      }
      else
      {
        /* MemberExpression (PrimaryExpression is immediately promoted to MemberExpression) */
        state_p->state = JSP_STATE_EXPR_MEMBER;

        switch (lexer_get_token_type (tok))
        {
          case TOK_OPEN_PAREN:
          {
            state_p->u.expression.token_type = TOK_OPEN_PAREN;

            jsp_push_new_expr_state (JSP_STATE_EXPR_EMPTY, JSP_STATE_EXPR_EXPRESSION, true);

            jsp_state_top ()->is_need_retval = state_p->is_need_retval;

            break;
          }
          case TOK_KW_THIS:
          {
            state_p->u.expression.operand = jsp_operand_t::make_this_operand ();
            break;
          }
          case TOK_KW_NEW:
          {
            state_p->state = JSP_STATE_EXPR_MEMBER;
            state_p->u.expression.token_type = TOK_KW_NEW;

            jsp_push_new_expr_state (JSP_STATE_EXPR_EMPTY, JSP_STATE_EXPR_MEMBER, true);
            break;
          }
          case TOK_NAME:
          {
            if (lit_literal_equal_type_cstr (lit_get_literal_by_cp (token_data_as_lit_cp ()), "arguments"))
            {
              scopes_tree_set_arguments_used (dumper_get_scope ());
            }
            if (lit_literal_equal_type_cstr (lit_get_literal_by_cp (token_data_as_lit_cp ()), "eval"))
            {
              scopes_tree_set_eval_used (dumper_get_scope ());
            }

            state_p->u.expression.operand = jsp_operand_t::make_identifier_operand (token_data_as_lit_cp ());

            break;
          }
          case TOK_REGEXP:
          {
            state_p->u.expression.operand = tmp_operand ();
            dump_regexp_assignment (state_p->u.expression.operand, token_data_as_lit_cp ());
            break;
          }
          case TOK_NULL:
          {
            state_p->u.expression.operand = tmp_operand ();
            dump_null_assignment (state_p->u.expression.operand);
            break;
          }
          case TOK_BOOL:
          {
            state_p->u.expression.operand = tmp_operand ();
            dump_boolean_assignment (state_p->u.expression.operand, (bool) token_data ());
            break;
          }
          case TOK_SMALL_INT:
          {
            state_p->u.expression.operand = tmp_operand ();
            dump_smallint_assignment (state_p->u.expression.operand, (vm_idx_t) token_data ());
            break;
          }
          case TOK_NUMBER:
          {
            state_p->u.expression.operand = tmp_operand ();
            dump_number_assignment (state_p->u.expression.operand, token_data_as_lit_cp ());
            break;
          }
          case TOK_STRING:
          {
            state_p->u.expression.operand = tmp_operand ();
            dump_string_assignment (state_p->u.expression.operand, token_data_as_lit_cp ());
            break;
          }
          default:
          {
            EMIT_ERROR_VARG (JSP_EARLY_ERROR_SYNTAX,
                             "Unknown token %s",
                             lexer_token_type_to_string (lexer_get_token_type (tok)));
          }
        }
      }

      skip_token ();
    }
    else if (state_p->state == JSP_STATE_EXPR_FUNCTION)
    {
      JERRY_ASSERT (!state_p->is_completed);

      if (is_source_elements_list_end)
      {
        jsp_finish_parse_function_scope (true);

        state_p->state = JSP_STATE_EXPR_MEMBER;
      }
      else
      {
        jsp_operand_t name;
        if (token_is (TOK_NAME))
        {
          name = literal_operand (token_data_as_lit_cp ());
          skip_token ();
        }
        else
        {
          name = empty_operand ();
        }

        state_p->u.expression.operand = jsp_start_parse_function_scope (name, true, NULL);

        jsp_start_statement_parse (JSP_STATE_SOURCE_ELEMENTS_INIT);
        jsp_state_top ()->req_state = JSP_STATE_SOURCE_ELEMENTS;
      }
    }
    else if (state_p->state == JSP_STATE_EXPR_DATA_PROP_DECL)
    {
      JERRY_ASSERT (!state_p->is_completed);

      if (is_subexpr_end)
      {
        JERRY_ASSERT (substate_p->state == JSP_STATE_EXPR_ASSIGNMENT);

        dump_get_value_if_ref (substate_p, true);

        jsp_operand_t prop_name = state_p->u.expression.operand;
        jsp_operand_t value = substate_p->u.expression.operand;

        JERRY_ASSERT (prop_name.is_literal_operand ());

        dump_prop_name_and_value (prop_name, value);
        jsp_early_error_add_prop_name (prop_name, PROP_DATA);

        state_p->is_completed = true;

        JSP_FINISH_SUBEXPR ();
      }
      else
      {
        JERRY_ASSERT (state_p->u.expression.operand.is_empty_operand ());
        state_p->u.expression.operand = parse_property_name ();
        skip_token ();

        JERRY_ASSERT (token_is (TOK_COLON));
        skip_token ();

        jsp_push_new_expr_state (JSP_STATE_EXPR_EMPTY, JSP_STATE_EXPR_ASSIGNMENT, true);
      }
    }
    else if (state_p->state == JSP_STATE_EXPR_ACCESSOR_PROP_DECL)
    {
      JERRY_ASSERT (!state_p->is_completed);

      if (is_source_elements_list_end)
      {
        jsp_finish_parse_function_scope (true);

        jsp_operand_t prop_name = state_p->u.expression.u.accessor_prop_decl.prop_name;
        jsp_operand_t func = state_p->u.expression.operand;
        bool is_setter = state_p->u.expression.u.accessor_prop_decl.is_setter;

        if (is_setter)
        {
          dump_prop_setter_decl (prop_name, func);
        }
        else
        {
          dump_prop_getter_decl (prop_name, func);
        }

        state_p->is_completed = true;
      }
      else
      {
        bool is_setter;

        current_token_must_be (TOK_NAME);

        lit_cpointer_t lit_cp = token_data_as_lit_cp ();

        skip_token ();

        if (lit_literal_equal_type_cstr (lit_get_literal_by_cp (lit_cp), "get"))
        {
          is_setter = false;
        }
        else if (lit_literal_equal_type_cstr (lit_get_literal_by_cp (lit_cp), "set"))
        {
          is_setter = true;
        }
        else
        {
          EMIT_ERROR (JSP_EARLY_ERROR_SYNTAX, "Invalid property declaration");
        }

        jsp_operand_t prop_name = parse_property_name ();
        skip_token ();

        jsp_early_error_add_prop_name (prop_name, is_setter ? PROP_SET : PROP_GET);

        size_t formal_parameters_num;
        const jsp_operand_t func = jsp_start_parse_function_scope (empty_operand (), true, &formal_parameters_num);

        size_t req_num_of_formal_parameters = is_setter ? 1 : 0;

        if (req_num_of_formal_parameters != formal_parameters_num)
        {
          EMIT_ERROR (JSP_EARLY_ERROR_SYNTAX, "Invalid number of formal parameters");
        }

        JERRY_ASSERT (state_p->u.expression.operand.is_empty_operand ());
        state_p->u.expression.operand = func;

        state_p->u.expression.u.accessor_prop_decl.prop_name = prop_name;
        state_p->u.expression.u.accessor_prop_decl.is_setter = is_setter;

        jsp_start_statement_parse (JSP_STATE_SOURCE_ELEMENTS_INIT);
        jsp_state_top ()->req_state = JSP_STATE_SOURCE_ELEMENTS;
      }
    }
    else if (state_p->state == JSP_STATE_EXPR_OBJECT_LITERAL)
    {
      JERRY_ASSERT (!state_p->is_completed);
      JERRY_ASSERT (state_p->is_list_in_process);

      if (is_subexpr_end)
      {
        JERRY_ASSERT (substate_p->state == JSP_STATE_EXPR_DATA_PROP_DECL
                      || substate_p->state == JSP_STATE_EXPR_ACCESSOR_PROP_DECL);

        state_p->u.expression.u.varg_sequence.list_length++;

        dumper_finish_varg_code_sequence (state_p->u.expression.u.varg_sequence.reg_alloc_saved_state);

        if (token_is (TOK_COMMA))
        {
          skip_token ();
        }
        else
        {
          current_token_must_be (TOK_CLOSE_BRACE);
        }

        JSP_FINISH_SUBEXPR ();
      }

      if (token_is (TOK_CLOSE_BRACE))
      {
        jsp_early_error_check_for_duplication_of_prop_names (is_strict_mode (), tok.loc);

        skip_token ();

        uint32_t list_len = state_p->u.expression.u.varg_sequence.list_length;
        vm_instr_counter_t header_pos = state_p->u.expression.u.varg_sequence.header_pos;

        state_p->u.expression.operand = tmp_operand ();

        rewrite_varg_header_set_args_count (state_p->u.expression.operand, list_len, header_pos);

        state_p->state = JSP_STATE_EXPR_MEMBER;
        state_p->is_list_in_process = false;
      }
      else
      {
        state_p->u.expression.u.varg_sequence.reg_alloc_saved_state = dumper_start_varg_code_sequence ();

        locus start_pos = tok.loc;
        skip_token ();

        jsp_state_expr_t expr_type;
        if (token_is (TOK_COLON))
        {
          expr_type = JSP_STATE_EXPR_DATA_PROP_DECL;
        }
        else
        {
          expr_type = JSP_STATE_EXPR_ACCESSOR_PROP_DECL;
        }

        seek_token (start_pos);

        jsp_push_new_expr_state (expr_type, expr_type, true);
      }
    }
    else if (state_p->state == JSP_STATE_EXPR_ARRAY_LITERAL)
    {
      JERRY_ASSERT (!state_p->is_completed);
      JERRY_ASSERT (state_p->is_list_in_process);

      if (is_subexpr_end)
      {
        dump_get_value_if_ref (substate_p, true);

        dump_varg (substate_p->u.expression.operand);

        JSP_FINISH_SUBEXPR ();

        state_p->u.expression.u.varg_sequence.list_length++;

        dumper_finish_varg_code_sequence (state_p->u.expression.u.varg_sequence.reg_alloc_saved_state);

        if (token_is (TOK_COMMA))
        {
          skip_token ();
        }
        else
        {
          current_token_must_be (TOK_CLOSE_SQUARE);
        }
      }
      else
      {
        if (token_is (TOK_CLOSE_SQUARE))
        {
          skip_token ();

          uint32_t list_len = state_p->u.expression.u.varg_sequence.list_length;
          vm_instr_counter_t header_pos = state_p->u.expression.u.varg_sequence.header_pos;

          state_p->u.expression.operand = tmp_operand ();
          rewrite_varg_header_set_args_count (state_p->u.expression.operand, list_len, header_pos);

          state_p->state = JSP_STATE_EXPR_MEMBER;
          state_p->is_list_in_process = false;
        }
        else if (token_is (TOK_COMMA))
        {
          while (token_is (TOK_COMMA))
          {
            skip_token ();

            vm_idx_t reg_alloc_saved_state = dumper_start_varg_code_sequence ();

            jsp_operand_t reg = tmp_operand ();
            dump_array_hole_assignment (reg);
            dump_varg (reg);

            state_p->u.expression.u.varg_sequence.list_length++;

            dumper_finish_varg_code_sequence (reg_alloc_saved_state);
          }
        }
        else
        {
          state_p->u.expression.u.varg_sequence.reg_alloc_saved_state = dumper_start_varg_code_sequence ();

          jsp_push_new_expr_state (JSP_STATE_EXPR_EMPTY, JSP_STATE_EXPR_ASSIGNMENT, true);
        }
      }
    }
    else if (state_p->state == JSP_STATE_EXPR_MEMBER)
    {
      if (state_p->is_completed)
      {
        if (token_is (TOK_OPEN_PAREN))
        {
          state_p->state = JSP_STATE_EXPR_CALL;
          state_p->is_completed = false;

          /* propagate to CallExpression */
          state_p->state = JSP_STATE_EXPR_CALL;
        }
        else
        {
          /* propagate to LeftHandSideExpression */
          state_p->state = JSP_STATE_EXPR_LEFTHANDSIDE;
          JERRY_ASSERT (state_p->is_completed);
        }
      }
      else
      {
        if (is_subexpr_end)
        {
          if (state_p->is_list_in_process)
          {
            JERRY_ASSERT (state_p->u.expression.token_type == TOK_KW_NEW);
            JERRY_ASSERT (substate_p->state == JSP_STATE_EXPR_ASSIGNMENT);

            dump_get_value_if_ref (substate_p, true);

            dump_varg (substate_p->u.expression.operand);

            JSP_FINISH_SUBEXPR ();

            dumper_finish_varg_code_sequence (state_p->u.expression.u.varg_sequence.reg_alloc_saved_state);

            state_p->u.expression.u.varg_sequence.list_length++;

            if (token_is (TOK_CLOSE_PAREN))
            {
              state_p->u.expression.token_type = TOK_EMPTY;
              state_p->is_list_in_process = false;

              uint32_t list_len = state_p->u.expression.u.varg_sequence.list_length;
              vm_instr_counter_t header_pos = state_p->u.expression.u.varg_sequence.header_pos;

              state_p->u.expression.operand = jsp_finish_construct_dump (list_len, header_pos);
            }
            else
            {
              current_token_must_be (TOK_COMMA);

              jsp_push_new_expr_state (JSP_STATE_EXPR_EMPTY, JSP_STATE_EXPR_ASSIGNMENT, true);

              state_p->u.expression.u.varg_sequence.reg_alloc_saved_state = dumper_start_varg_code_sequence ();
            }

            skip_token ();
          }
          else if (state_p->u.expression.token_type == TOK_OPEN_PAREN)
          {
            JERRY_ASSERT (state_p->u.expression.operand.is_empty_operand ());

            state_p->u.expression.operand = substate_p->u.expression.operand;
            state_p->u.expression.prop_name_operand = substate_p->u.expression.prop_name_operand;
            state_p->is_value_based_reference = substate_p->is_value_based_reference;

            state_p->u.expression.token_type = TOK_EMPTY;

            JSP_FINISH_SUBEXPR ();

            current_token_must_be_check_and_skip_it (TOK_CLOSE_PAREN);
          }
          else if (state_p->u.expression.token_type == TOK_KW_NEW)
          {
            JERRY_ASSERT (substate_p->state == JSP_STATE_EXPR_MEMBER);
            JERRY_ASSERT (state_p->u.expression.operand.is_empty_operand ());
            JERRY_ASSERT (!substate_p->u.expression.operand.is_empty_operand ());

            state_p->u.expression.operand = substate_p->u.expression.operand;
            state_p->u.expression.prop_name_operand = substate_p->u.expression.prop_name_operand;
            state_p->is_value_based_reference = substate_p->is_value_based_reference;

            JSP_FINISH_SUBEXPR ();

            bool is_arg_list_implicit = true;
            bool is_arg_list_empty = true;

            if (token_is (TOK_OPEN_PAREN))
            {
              skip_token ();

              is_arg_list_implicit = false;

              if (token_is (TOK_CLOSE_PAREN))
              {
                skip_token ();
              }
              else
              {
                is_arg_list_empty = false;
              }
            }

            if (!is_arg_list_implicit && !is_arg_list_empty)
            {
              dump_get_value_for_prev_states (state_p);

              vm_instr_counter_t header_pos = jsp_start_construct_dump (state_p);

              state_p->is_list_in_process = true;
              state_p->u.expression.u.varg_sequence.list_length = 0;
              state_p->u.expression.u.varg_sequence.header_pos = header_pos;
              state_p->u.expression.u.varg_sequence.reg_alloc_saved_state = dumper_start_varg_code_sequence ();

              jsp_push_new_expr_state (JSP_STATE_EXPR_EMPTY, JSP_STATE_EXPR_ASSIGNMENT, true);
            }
            else
            {
              vm_instr_counter_t header_pos = jsp_start_construct_dump (state_p);

              state_p->u.expression.token_type = TOK_EMPTY;

              if (is_arg_list_implicit)
              {
                state_p->state = JSP_STATE_EXPR_MEMBER;
                state_p->is_completed = true;
              }

              state_p->u.expression.operand = jsp_finish_construct_dump (0, header_pos);
              state_p->u.expression.prop_name_operand = empty_operand ();
              state_p->is_value_based_reference = false;
            }
          }
          else
          {
            JERRY_ASSERT (state_p->u.expression.token_type == TOK_OPEN_SQUARE);
            state_p->u.expression.token_type = TOK_EMPTY;

            current_token_must_be_check_and_skip_it (TOK_CLOSE_SQUARE);

            dump_get_value_if_ref (substate_p, true);

            state_p->u.expression.prop_name_operand = substate_p->u.expression.operand;
            state_p->is_value_based_reference = true;

            JSP_FINISH_SUBEXPR ();
          }
        }
        else if (token_is (TOK_OPEN_SQUARE))
        {
          skip_token ();

          state_p->u.expression.token_type = TOK_OPEN_SQUARE;

          dump_get_value_if_ref (state_p, true);

          jsp_push_new_expr_state (JSP_STATE_EXPR_EMPTY, JSP_STATE_EXPR_EXPRESSION, true);
        }
        else if (token_is (TOK_DOT))
        {
          skip_token ();

          lit_cpointer_t prop_name = jsp_get_prop_name_after_dot ();
          skip_token ();

          dump_get_value_if_ref (state_p, true);

          state_p->u.expression.prop_name_operand = tmp_operand ();
          dump_string_assignment (state_p->u.expression.prop_name_operand, prop_name);

          state_p->is_value_based_reference = true;
        }
        else
        {
          state_p->is_completed = true;
        }
      }
    }
    else if (state_p->state == JSP_STATE_EXPR_CALL)
    {
      JERRY_ASSERT (!state_p->is_completed);

      if (is_subexpr_end)
      {
        if (state_p->is_list_in_process)
        {
          JERRY_ASSERT (substate_p->state == JSP_STATE_EXPR_ASSIGNMENT);

          dump_get_value_if_ref (substate_p, true);

          dump_varg (substate_p->u.expression.operand);

          JSP_FINISH_SUBEXPR ();

          dumper_finish_varg_code_sequence (state_p->u.expression.u.varg_sequence.reg_alloc_saved_state);

          state_p->u.expression.u.varg_sequence.list_length++;

          if (token_is (TOK_CLOSE_PAREN))
          {
            state_p->is_list_in_process = false;

            uint32_t list_len = state_p->u.expression.u.varg_sequence.list_length;
            vm_instr_counter_t header_pos = state_p->u.expression.u.varg_sequence.header_pos;

            state_p->u.expression.operand = jsp_finish_call_dump (list_len, header_pos);
            state_p->u.expression.prop_name_operand = empty_operand ();
            state_p->is_value_based_reference = false;
          }
          else
          {
            current_token_must_be (TOK_COMMA);

            jsp_push_new_expr_state (JSP_STATE_EXPR_EMPTY, JSP_STATE_EXPR_ASSIGNMENT, true);

            state_p->u.expression.u.varg_sequence.reg_alloc_saved_state = dumper_start_varg_code_sequence ();
          }
        }
        else
        {
          JERRY_ASSERT (state_p->u.expression.token_type == TOK_OPEN_SQUARE);
          state_p->u.expression.token_type = TOK_EMPTY;

          current_token_must_be (TOK_CLOSE_SQUARE);

          dump_get_value_if_ref (substate_p, true);
          state_p->u.expression.prop_name_operand = substate_p->u.expression.operand;
          state_p->is_value_based_reference = true;

          JSP_FINISH_SUBEXPR ();
        }

        skip_token ();
      }
      else
      {
        if (token_is (TOK_OPEN_PAREN))
        {
          skip_token ();

          dump_get_value_for_prev_states (state_p);

          vm_instr_counter_t header_pos = jsp_start_call_dump (state_p);

          if (token_is (TOK_CLOSE_PAREN))
          {
            skip_token ();

            state_p->u.expression.operand = jsp_finish_call_dump (0, header_pos);
            state_p->u.expression.prop_name_operand = empty_operand ();
            state_p->is_value_based_reference = false;
          }
          else
          {
            state_p->is_list_in_process = true;
            state_p->u.expression.u.varg_sequence.list_length = 0;
            state_p->u.expression.u.varg_sequence.header_pos = header_pos;
            state_p->u.expression.u.varg_sequence.reg_alloc_saved_state = dumper_start_varg_code_sequence ();

            jsp_push_new_expr_state (JSP_STATE_EXPR_EMPTY, JSP_STATE_EXPR_ASSIGNMENT, true);
          }
        }
        else if (token_is (TOK_OPEN_SQUARE))
        {
          skip_token ();

          state_p->u.expression.token_type = TOK_OPEN_SQUARE;
          dump_get_value_if_ref (state_p, false);

          jsp_push_new_expr_state (JSP_STATE_EXPR_EMPTY, JSP_STATE_EXPR_EXPRESSION, true);
        }
        else if (token_is (TOK_DOT))
        {
          skip_token ();

          lit_cpointer_t prop_name = jsp_get_prop_name_after_dot ();
          skip_token ();

          dump_get_value_if_ref (state_p, false);

          state_p->u.expression.prop_name_operand = tmp_operand ();
          dump_string_assignment (state_p->u.expression.prop_name_operand, prop_name);

          state_p->is_value_based_reference = true;
        }
        else
        {
          state_p->state = JSP_STATE_EXPR_LEFTHANDSIDE;
          state_p->is_completed = true;
        }
      }
    }
    else if (state_p->state == JSP_STATE_EXPR_LEFTHANDSIDE)
    {
      JERRY_ASSERT (state_p->is_completed);

      if (is_subexpr_end)
      {
        jsp_token_type_t tt = state_p->u.expression.token_type;
        JERRY_ASSERT (tt >= TOKEN_TYPE__ASSIGNMENTS_BEGIN && tt <= TOKEN_TYPE__ASSIGNMENTS_END);

        dump_get_value_for_prev_states (state_p);
        dump_get_value_if_ref (substate_p, true);

        if (tt == TOK_EQ)
        {
          if (state_p->is_need_retval)
          {
            dump_get_value_if_ref (substate_p, false);
          }

          if (state_p->is_value_based_reference)
          {
            dump_prop_setter (state_p->u.expression.operand,
                              state_p->u.expression.prop_name_operand,
                              substate_p->u.expression.operand);

            state_p->u.expression.prop_name_operand = empty_operand ();
            state_p->is_value_based_reference = false;
          }
          else
          {
            dump_variable_assignment (state_p->u.expression.operand, substate_p->u.expression.operand);
          }

          state_p->u.expression.operand = substate_p->u.expression.operand;

          if (state_p->is_need_retval)
          {
            JERRY_ASSERT (state_p->u.expression.operand.is_register_operand ());
          }
          else
          {
            state_p->u.expression.operand = empty_operand ();
          }
        }
        else
        {
          vm_op_t opcode;

          if (tt == TOK_MULT_EQ)
          {
            opcode = VM_OP_MULTIPLICATION;
          }
          else if (tt == TOK_DIV_EQ)
          {
            opcode = VM_OP_DIVISION;
          }
          else if (tt == TOK_MOD_EQ)
          {
            opcode = VM_OP_REMAINDER;
          }
          else if (tt == TOK_PLUS_EQ)
          {
            opcode = VM_OP_ADDITION;
          }
          else if (tt == TOK_MINUS_EQ)
          {
            opcode = VM_OP_SUBSTRACTION;
          }
          else if (tt == TOK_LSHIFT_EQ)
          {
            opcode = VM_OP_B_SHIFT_LEFT;
          }
          else if (tt == TOK_RSHIFT_EQ)
          {
            opcode = VM_OP_B_SHIFT_RIGHT;
          }
          else if (tt == TOK_RSHIFT_EX_EQ)
          {
            opcode = VM_OP_B_SHIFT_URIGHT;
          }
          else if (tt == TOK_AND_EQ)
          {
            opcode = VM_OP_B_AND;
          }
          else if (tt == TOK_XOR_EQ)
          {
            opcode = VM_OP_B_XOR;
          }
          else
          {
            JERRY_ASSERT (tt == TOK_OR_EQ);

            opcode = VM_OP_B_OR;
          }

          if (state_p->is_value_based_reference)
          {
            jsp_operand_t reg = tmp_operand ();

            dump_prop_getter (reg, state_p->u.expression.operand, state_p->u.expression.prop_name_operand);

            dump_binary_op (opcode, reg, reg, substate_p->u.expression.operand);

            dump_prop_setter (state_p->u.expression.operand,
                              state_p->u.expression.prop_name_operand,
                              reg);

            state_p->u.expression.operand = reg;
            state_p->u.expression.prop_name_operand = empty_operand ();
            state_p->is_value_based_reference = false;
          }
          else if (state_p->is_need_retval)
          {
            jsp_operand_t reg = tmp_operand ();

            dump_binary_op (opcode, reg, state_p->u.expression.operand, substate_p->u.expression.operand);

            dump_variable_assignment (state_p->u.expression.operand, reg);

            state_p->u.expression.operand = reg;
          }
          else
          {
            dump_binary_op (opcode, state_p->u.expression.operand,
                            state_p->u.expression.operand,
                            substate_p->u.expression.operand);

            state_p->u.expression.operand = empty_operand ();
          }
        }

        state_p->state = JSP_STATE_EXPR_ASSIGNMENT;
        state_p->u.expression.token_type = TOK_EMPTY;
        state_p->is_completed = true;

        JSP_FINISH_SUBEXPR ();
      }
      else
      {
        JERRY_ASSERT (state_p->u.expression.token_type == TOK_EMPTY);

        if (token_is (TOK_DOUBLE_PLUS)
            && !lexer_is_preceded_by_newlines (tok))
        {
          const jsp_operand_t reg = tmp_operand ();

          if (state_p->is_value_based_reference)
          {
            const jsp_operand_t val = tmp_operand ();

            dump_prop_getter (val, state_p->u.expression.operand, state_p->u.expression.prop_name_operand);

            dump_unary_op (VM_OP_POST_INCR, reg, val);

            dump_prop_setter (state_p->u.expression.operand, state_p->u.expression.prop_name_operand, val);

            state_p->u.expression.operand = reg;
            state_p->u.expression.prop_name_operand = empty_operand ();
            state_p->is_value_based_reference = false;
          }
          else if (state_p->u.expression.operand.is_identifier_operand ())
          {
            jsp_early_error_check_for_eval_and_arguments_in_strict_mode (state_p->u.expression.operand,
                                                                         is_strict_mode (),
                                                                         tok.loc);

            dump_unary_op (VM_OP_POST_INCR, reg, state_p->u.expression.operand);

            state_p->u.expression.operand = reg;
          }
          else
          {
            PARSE_ERROR (JSP_EARLY_ERROR_REFERENCE, "Invalid left-hand-side expression", tok.loc);
          }

          state_p->state = JSP_STATE_EXPR_UNARY;
          JERRY_ASSERT (state_p->is_completed);

          skip_token ();
        }
        else if (token_is (TOK_DOUBLE_MINUS)
                 && !lexer_is_preceded_by_newlines (tok))
        {
          const jsp_operand_t reg = tmp_operand ();

          if (state_p->is_value_based_reference)
          {
            const jsp_operand_t val = tmp_operand ();

            dump_prop_getter (val, state_p->u.expression.operand, state_p->u.expression.prop_name_operand);

            dump_unary_op (VM_OP_POST_DECR, reg, val);

            dump_prop_setter (state_p->u.expression.operand, state_p->u.expression.prop_name_operand, val);

            state_p->u.expression.operand = reg;
            state_p->u.expression.prop_name_operand = empty_operand ();
            state_p->is_value_based_reference = false;
          }
          else if (state_p->u.expression.operand.is_identifier_operand ())
          {
            jsp_early_error_check_for_eval_and_arguments_in_strict_mode (state_p->u.expression.operand,
                                                                         is_strict_mode (),
                                                                         tok.loc);

            dump_unary_op (VM_OP_POST_DECR, reg, state_p->u.expression.operand);

            state_p->u.expression.operand = reg;
          }
          else
          {
            PARSE_ERROR (JSP_EARLY_ERROR_REFERENCE, "Invalid left-hand-side expression", tok.loc);
          }

          state_p->state = JSP_STATE_EXPR_UNARY;
          JERRY_ASSERT (state_p->is_completed);

          skip_token ();
        }
        else
        {
          jsp_token_type_t tt = lexer_get_token_type (tok);

          if (tt >= TOKEN_TYPE__ASSIGNMENTS_BEGIN && tt <= TOKEN_TYPE__ASSIGNMENTS_END)
          {
            if (!state_p->is_value_based_reference)
            {
              if (!state_p->u.expression.operand.is_identifier_operand ())
              {
                PARSE_ERROR (JSP_EARLY_ERROR_REFERENCE, "Invalid left-hand-side expression", tok.loc);
              }
              else
              {
                jsp_early_error_check_for_eval_and_arguments_in_strict_mode (state_p->u.expression.operand,
                                                                             is_strict_mode (),
                                                                             tok.loc);
              }
            }

            /* skip the assignment operator */
            skip_token ();
            state_p->u.expression.token_type = tt;

            jsp_push_new_expr_state (JSP_STATE_EXPR_EMPTY, JSP_STATE_EXPR_ASSIGNMENT, in_allowed);
          }
          else
          {
            state_p->state = JSP_STATE_EXPR_UNARY;
          }
        }
      }
    }
    else if (state_p->state > JSP_STATE_EXPR__SIMPLE_BEGIN
             && state_p->state < JSP_STATE_EXPR__SIMPLE_END)
    {
      JERRY_STATIC_ASSERT (JSP_STATE_EXPR_MULTIPLICATIVE == JSP_STATE_EXPR_UNARY + 1u);
      JERRY_STATIC_ASSERT (JSP_STATE_EXPR_ADDITIVE == JSP_STATE_EXPR_MULTIPLICATIVE + 1u);
      JERRY_STATIC_ASSERT (JSP_STATE_EXPR_SHIFT == JSP_STATE_EXPR_ADDITIVE + 1u);
      JERRY_STATIC_ASSERT (JSP_STATE_EXPR_RELATIONAL == JSP_STATE_EXPR_SHIFT + 1u);
      JERRY_STATIC_ASSERT (JSP_STATE_EXPR_EQUALITY == JSP_STATE_EXPR_RELATIONAL + 1u);
      JERRY_STATIC_ASSERT (JSP_STATE_EXPR_BITWISE_AND == JSP_STATE_EXPR_EQUALITY + 1u);
      JERRY_STATIC_ASSERT (JSP_STATE_EXPR_BITWISE_XOR == JSP_STATE_EXPR_BITWISE_AND + 1u);
      JERRY_STATIC_ASSERT (JSP_STATE_EXPR_BITWISE_OR == JSP_STATE_EXPR_BITWISE_XOR + 1u);

      if (state_p->is_completed)
      {
        if (state_p->state == JSP_STATE_EXPR_BITWISE_OR)
        {
          state_p->state = JSP_STATE_EXPR_LOGICAL_AND;

          state_p->u.expression.u.logical_and.rewrite_chain = MAX_OPCODES;
        }
        else
        {
          JERRY_ASSERT (state_p->state != state_p->req_state);
          JERRY_ASSERT (state_p->state == JSP_STATE_EXPR_UNARY);

          state_p->state = (jsp_state_expr_t) (state_p->state + 1u);
        }

        state_p->is_completed = false;
      }
      else if (is_subexpr_end)
      {
        bool is_combined_with_assignment;

        if (state_p->state == JSP_STATE_EXPR_UNARY)
        {
          is_combined_with_assignment = jsp_dump_unary_op (state_p, substate_p);
        }
        else
        {
          is_combined_with_assignment = jsp_dump_binary_op (state_p, substate_p);
        }

        JSP_FINISH_SUBEXPR ();

        if (is_combined_with_assignment)
        {
          JSP_ASSIGNMENT_EXPR_COMBINE ();
        }
      }
      else
      {
        JERRY_ASSERT (!state_p->is_completed);


        jsp_state_expr_t new_state, subexpr_type;

        bool is_simple = true;

        jsp_token_type_t tt = lexer_get_token_type (tok);

        if (tt >= TOKEN_TYPE__MULTIPLICATIVE_BEGIN && tt <= TOKEN_TYPE__MULTIPLICATIVE_END)
        {
          JERRY_ASSERT (state_p->state >= JSP_STATE_EXPR_UNARY && state_p->state <= JSP_STATE_EXPR_MULTIPLICATIVE);

          new_state = JSP_STATE_EXPR_MULTIPLICATIVE;
          subexpr_type = JSP_STATE_EXPR_UNARY;
        }
        else if (tt >= TOKEN_TYPE__ADDITIVE_BEGIN && tt <= TOKEN_TYPE__ADDITIVE_END)
        {
          JERRY_ASSERT (state_p->state >= JSP_STATE_EXPR_UNARY && state_p->state <= JSP_STATE_EXPR_ADDITIVE);

          new_state = JSP_STATE_EXPR_ADDITIVE;
          subexpr_type = JSP_STATE_EXPR_MULTIPLICATIVE;
        }
        else if (tt >= TOKEN_TYPE__SHIFT_BEGIN && tt <= TOKEN_TYPE__SHIFT_END)
        {
          JERRY_ASSERT (state_p->state >= JSP_STATE_EXPR_UNARY && state_p->state <= JSP_STATE_EXPR_SHIFT);

          new_state = JSP_STATE_EXPR_SHIFT;
          subexpr_type = JSP_STATE_EXPR_ADDITIVE;
        }
        else if ((tt >= TOKEN_TYPE__RELATIONAL_BEGIN && tt <= TOKEN_TYPE__RELATIONAL_END)
                 || tt == TOK_KW_INSTANCEOF
                 || (in_allowed && tt == TOK_KW_IN))
        {
          JERRY_ASSERT (state_p->state >= JSP_STATE_EXPR_UNARY && state_p->state <= JSP_STATE_EXPR_RELATIONAL);

          new_state = JSP_STATE_EXPR_RELATIONAL;
          subexpr_type = JSP_STATE_EXPR_SHIFT;
        }
        else if (tt >= TOKEN_TYPE__EQUALITY_BEGIN && tt <= TOKEN_TYPE__EQUALITY_END)
        {
          JERRY_ASSERT (state_p->state >= JSP_STATE_EXPR_UNARY && state_p->state <= JSP_STATE_EXPR_EQUALITY);

          new_state = JSP_STATE_EXPR_EQUALITY;
          subexpr_type = JSP_STATE_EXPR_RELATIONAL;
        }
        else if (tt == TOK_AND)
        {
          JERRY_ASSERT (state_p->state >= JSP_STATE_EXPR_UNARY && state_p->state <= JSP_STATE_EXPR_BITWISE_AND);

          new_state = JSP_STATE_EXPR_BITWISE_AND;
          subexpr_type = JSP_STATE_EXPR_EQUALITY;
        }
        else if (tt == TOK_XOR)
        {
          JERRY_ASSERT (state_p->state >= JSP_STATE_EXPR_UNARY && state_p->state <= JSP_STATE_EXPR_BITWISE_XOR);

          new_state = JSP_STATE_EXPR_BITWISE_XOR;
          subexpr_type = JSP_STATE_EXPR_BITWISE_AND;
        }
        else if (tt == TOK_OR)
        {
          JERRY_ASSERT (state_p->state >= JSP_STATE_EXPR_UNARY && state_p->state <= JSP_STATE_EXPR_BITWISE_OR);

          new_state = JSP_STATE_EXPR_BITWISE_OR;
          subexpr_type = JSP_STATE_EXPR_BITWISE_XOR;
        }
        else
        {
          is_simple = false;
        }

        if (!is_simple && state_p->req_state >= JSP_STATE_EXPR_LOGICAL_AND)
        {
          state_p->state = JSP_STATE_EXPR_LOGICAL_AND;
          state_p->u.expression.u.logical_and.rewrite_chain = MAX_OPCODES;
        }
        else
        {
          JERRY_ASSERT (is_simple || state_p->req_state < JSP_STATE_EXPR__SIMPLE_END);

          if (!is_simple || state_p->req_state < new_state)
          {
            state_p->state = state_p->req_state;

            state_p->is_completed = true;
          }
          else
          {
            skip_token ();

            state_p->state = new_state;
            state_p->u.expression.token_type = tt;

            jsp_push_new_expr_state (JSP_STATE_EXPR_EMPTY, subexpr_type, in_allowed);
          }
        }
      }
    }
    else if (state_p->state == JSP_STATE_EXPR_LOGICAL_AND)
    {
      if (state_p->is_completed)
      {
        /* propagate to LogicalOrExpression */
        state_p->state = JSP_STATE_EXPR_LOGICAL_OR;

        state_p->u.expression.u.logical_or.rewrite_chain = MAX_OPCODES;

        state_p->is_completed = false;
      }
      else
      {
        if (is_subexpr_end)
        {
          dump_get_value_if_ref (state_p, true);
          dump_get_value_if_ref (substate_p, true);

          JERRY_ASSERT (state_p->u.expression.token_type == TOK_DOUBLE_AND);

          JERRY_ASSERT (state_p->u.expression.operand.is_register_operand ());

          dump_variable_assignment (state_p->u.expression.operand, substate_p->u.expression.operand);

          state_p->u.expression.token_type = TOK_EMPTY;

          JSP_FINISH_SUBEXPR ();
        }
        else
        {
          JERRY_ASSERT (state_p->u.expression.token_type == TOK_EMPTY);

          if (token_is (TOK_DOUBLE_AND))
          {
            /* ECMA-262 v5, 11.11 (complex LogicalAndExpression) */
            skip_token ();

            /*
             * FIXME:
             *       Consider eliminating COMPLEX_PRODUCTION flag through implementing establishing a general operand
             *       management for expressions
             */
            if (!state_p->is_complex_production)
            {
              state_p->is_complex_production = true;

              state_p->u.expression.u.logical_and.rewrite_chain = MAX_OPCODES;

              JERRY_ASSERT (!state_p->is_fixed_ret_operand);

              jsp_operand_t ret = tmp_operand ();

              dump_get_value_if_ref (state_p, true);

              dump_variable_assignment (ret, state_p->u.expression.operand);

              state_p->is_fixed_ret_operand = true;
              state_p->u.expression.operand = ret;
            }

            JERRY_ASSERT (state_p->is_complex_production);

            jsp_add_conditional_jump_to_rewrite_chain (&state_p->u.expression.u.logical_and.rewrite_chain,
                                                       true, state_p->u.expression.operand);

            state_p->u.expression.token_type = TOK_DOUBLE_AND;

            jsp_push_new_expr_state (JSP_STATE_EXPR_EMPTY, JSP_STATE_EXPR_BITWISE_OR, in_allowed);
          }
          else
          {
            /* end of LogicalAndExpression */
            JERRY_ASSERT (state_p->u.expression.token_type == TOK_EMPTY);

            jsp_rewrite_jumps_chain (&state_p->u.expression.u.logical_and.rewrite_chain,
                                     dumper_get_current_instr_counter ());

            state_p->is_complex_production = false;

            state_p->is_completed = true;
          }
        }
      }
    }
    else if (state_p->state == JSP_STATE_EXPR_LOGICAL_OR)
    {
      if (state_p->is_completed)
      {
        /* switching to ConditionalExpression */
        if (token_is (TOK_QUERY))
        {
          state_p->state = JSP_STATE_EXPR_CONDITION;
          state_p->is_completed = false;

          /* ECMA-262 v5, 11.12 */
          skip_token ();

          dump_get_value_if_ref (state_p, true);

          vm_instr_counter_t conditional_check_pos = dump_conditional_check_for_rewrite (state_p->u.expression.operand);
          state_p->u.expression.u.conditional.conditional_check_pos = conditional_check_pos;

          state_p->u.expression.token_type = TOK_QUERY;

          if (!state_p->is_fixed_ret_operand)
          {
            state_p->is_fixed_ret_operand = true;
            state_p->u.expression.operand = tmp_operand ();
          }

          jsp_push_new_expr_state (JSP_STATE_EXPR_EMPTY, JSP_STATE_EXPR_ASSIGNMENT, true);
        }
        else
        {
          /* just propagate */
          state_p->state = JSP_STATE_EXPR_ASSIGNMENT;
          JERRY_ASSERT (state_p->is_completed);
        }
      }
      else
      {
        if (is_subexpr_end)
        {
          dump_get_value_if_ref (substate_p, true);

          JERRY_ASSERT (state_p->u.expression.token_type == TOK_DOUBLE_OR);

          JERRY_ASSERT (state_p->u.expression.operand.is_register_operand ());
          dump_variable_assignment (state_p->u.expression.operand, substate_p->u.expression.operand);

          state_p->u.expression.token_type = TOK_EMPTY;

          JSP_FINISH_SUBEXPR ();
        }
        else
        {
          JERRY_ASSERT (state_p->u.expression.token_type == TOK_EMPTY);

          if (token_is (TOK_DOUBLE_OR))
          {
            /* ECMA-262 v5, 11.11 (complex LogicalOrExpression) */
            skip_token ();

            /*
             * FIXME:
             *       Consider eliminating COMPLEX_PRODUCTION flag through implementing establishing a general operand
             *       management for expressions
             */
            if (!state_p->is_complex_production)
            {
              state_p->is_complex_production = true;

              state_p->u.expression.u.logical_or.rewrite_chain = MAX_OPCODES;

              jsp_operand_t ret;

              if (state_p->is_fixed_ret_operand)
              {
                JERRY_ASSERT (state_p->u.expression.operand.is_register_operand ());

                ret = state_p->u.expression.operand;
              }
              else
              {
                ret = tmp_operand ();

                dump_get_value_if_ref (state_p, true);

                dump_variable_assignment (ret, state_p->u.expression.operand);

                state_p->is_fixed_ret_operand = true;

                state_p->u.expression.operand = ret;
              }
            }

            JERRY_ASSERT (state_p->is_complex_production);

            jsp_add_conditional_jump_to_rewrite_chain (&state_p->u.expression.u.logical_or.rewrite_chain,
                                                       false, state_p->u.expression.operand);

            state_p->u.expression.token_type = TOK_DOUBLE_OR;

            jsp_push_new_expr_state (JSP_STATE_EXPR_EMPTY, JSP_STATE_EXPR_LOGICAL_AND, in_allowed);
          }
          else
          {
            /* end of LogicalOrExpression */
            JERRY_ASSERT (state_p->u.expression.token_type == TOK_EMPTY);

            jsp_rewrite_jumps_chain (&state_p->u.expression.u.logical_or.rewrite_chain,
                                     dumper_get_current_instr_counter ());

            state_p->is_complex_production = false;

            state_p->is_completed = true;
          }
        }
      }
    }
    else if (state_p->state == JSP_STATE_EXPR_ASSIGNMENT)
    {
      /* assignment production can't be continued at the point */
      JERRY_ASSERT (!is_subexpr_end);

      JERRY_ASSERT (state_p->is_completed);
      JERRY_ASSERT (state_p->u.expression.token_type == TOK_EMPTY);

      /* 'assignment expression' production can't be continued with an operator,
       *  so just propagating it to 'expression' production */
      state_p->is_completed = false;
      state_p->state = JSP_STATE_EXPR_EXPRESSION;
    }
    else if (state_p->state == JSP_STATE_EXPR_CONDITION)
    {
      JERRY_ASSERT (!state_p->is_completed);
      JERRY_ASSERT (is_subexpr_end);

      /* ECMA-262 v5, 11.12 */
      if (state_p->u.expression.token_type == TOK_QUERY)
      {
        current_token_must_be_check_and_skip_it (TOK_COLON);

        JERRY_ASSERT (state_p->is_fixed_ret_operand);
        JERRY_ASSERT (state_p->u.expression.operand.is_register_operand ());
        JERRY_ASSERT (substate_p->state == JSP_STATE_EXPR_ASSIGNMENT);

        dump_get_value_if_ref (substate_p, true);

        dump_variable_assignment (state_p->u.expression.operand, substate_p->u.expression.operand);

        JSP_FINISH_SUBEXPR ();

        state_p->u.expression.u.conditional.jump_to_end_pos = dump_jump_to_end_for_rewrite ();

        rewrite_conditional_check (state_p->u.expression.u.conditional.conditional_check_pos);

        state_p->u.expression.token_type = TOK_COLON;

        jsp_push_new_expr_state (JSP_STATE_EXPR_EMPTY, JSP_STATE_EXPR_ASSIGNMENT, in_allowed);
      }
      else
      {
        JERRY_ASSERT (state_p->u.expression.token_type == TOK_COLON);

        JERRY_ASSERT (state_p->is_fixed_ret_operand);
        JERRY_ASSERT (state_p->u.expression.operand.is_register_operand ());
        JERRY_ASSERT (substate_p->state == JSP_STATE_EXPR_ASSIGNMENT);

        dump_get_value_if_ref (substate_p, true);

        dump_variable_assignment (state_p->u.expression.operand, substate_p->u.expression.operand);

        JSP_FINISH_SUBEXPR ();

        rewrite_jump_to_end (state_p->u.expression.u.conditional.jump_to_end_pos);

        state_p->u.expression.token_type = TOK_EMPTY;
        state_p->is_fixed_ret_operand = false;

        state_p->state = JSP_STATE_EXPR_ASSIGNMENT;
        state_p->is_completed = true;
      }
    }
    else if (state_p->state == JSP_STATE_EXPR_EXPRESSION)
    {
      /* ECMA-262 v5, 11.14 */
      JERRY_ASSERT (state_p->state == JSP_STATE_EXPR_EXPRESSION);

      if (is_subexpr_end)
      {
        JERRY_ASSERT (state_p->u.expression.token_type == TOK_COMMA);

        /*
         * The operand should be already evaluated
         *
         * See also:
         *          11.14, step 2
         */
        JERRY_ASSERT (!state_p->is_need_retval
                      || (!state_p->is_value_based_reference
                          && state_p->u.expression.operand.is_register_operand ()));

        /* evaluating, if reference */
        dump_get_value_if_ref (substate_p, false);

        state_p->u.expression.operand = substate_p->u.expression.operand;

        JSP_FINISH_SUBEXPR ();
      }
      else
      {
        JERRY_ASSERT (!state_p->is_completed);

        if (token_is (TOK_COMMA))
        {
          skip_token ();

          JERRY_ASSERT (!token_is (TOK_COMMA));

          state_p->u.expression.token_type = TOK_COMMA;

          /* ECMA-262 v5, 11.14, step 2 */
          dump_get_value_if_ref (state_p, false);

          jsp_push_new_expr_state (JSP_STATE_EXPR_EMPTY, JSP_STATE_EXPR_ASSIGNMENT, in_allowed);
        }
        else
        {
          state_p->is_completed = true;
        }
      }
    }
    else if (state_p->state == JSP_STATE_STAT_EMPTY)
    {
      dumper_new_statement ();

      if (token_is (TOK_KW_IF)) /* IfStatement */
      {
        skip_token ();

        parse_expression_inside_parens_begin ();

        state_p->state = JSP_STATE_STAT_IF_BRANCH_START;

        jsp_push_new_expr_state (JSP_STATE_EXPR_EMPTY, JSP_STATE_EXPR_EXPRESSION, in_allowed);
      }
      else if (token_is (TOK_OPEN_BRACE))
      {
        skip_token ();

        state_p->state = JSP_STATE_STAT_BLOCK;
        jsp_start_statement_parse (JSP_STATE_STAT_STATEMENT_LIST);
        jsp_state_top ()->req_state = JSP_STATE_STAT_STATEMENT_LIST;
      }
      else if (token_is (TOK_KW_VAR))
      {
        state_p->state = JSP_STATE_STAT_VAR_DECL;
        state_p->var_decl = true;
      }
      else if (token_is (TOK_KW_DO)
               || token_is (TOK_KW_WHILE)
               || token_is (TOK_KW_FOR))
      {
        state_p->u.statement.u.iterational.continues_rewrite_chain = MAX_OPCODES;
        state_p->u.statement.u.iterational.continue_tgt_oc = MAX_OPCODES;

        if (token_is (TOK_KW_DO))
        {
          state_p->u.statement.u.iterational.u.loop_do_while.next_iter_tgt_pos = dumper_set_next_iteration_target ();
          skip_token ();

          JSP_PUSH_STATE_AND_STATEMENT_PARSE (JSP_STATE_STAT_DO_WHILE);
        }
        else if (token_is (TOK_KW_WHILE))
        {
          skip_token ();

          state_p->u.statement.u.iterational.u.loop_while.u.cond_expr_start_loc = tok.loc;
          jsp_skip_braces (TOK_OPEN_PAREN);

          state_p->u.statement.u.iterational.u.loop_while.jump_to_end_pos = dump_jump_to_end_for_rewrite ();

          state_p->u.statement.u.iterational.u.loop_while.next_iter_tgt_pos = dumper_set_next_iteration_target ();

          skip_token ();

          JSP_PUSH_STATE_AND_STATEMENT_PARSE (JSP_STATE_STAT_WHILE);
        }
        else
        {
          current_token_must_be_check_and_skip_it (TOK_KW_FOR);

          current_token_must_be (TOK_OPEN_PAREN);

          locus for_open_paren_loc, for_body_statement_loc;

          for_open_paren_loc = tok.loc;

          jsp_skip_braces (TOK_OPEN_PAREN);
          skip_token ();

          for_body_statement_loc = tok.loc;

          seek_token (for_open_paren_loc);

          bool is_plain_for = jsp_find_next_token_before_the_locus (TOK_SEMICOLON,
                                                                    for_body_statement_loc,
                                                                    true);
          seek_token (for_open_paren_loc);

          if (is_plain_for)
          {
            state_p->u.statement.u.iterational.u.loop_for.u1.body_loc = for_body_statement_loc;

            current_token_must_be_check_and_skip_it (TOK_OPEN_PAREN);

            // Initializer
            if (token_is (TOK_KW_VAR))
            {
              state_p->state = JSP_STATE_STAT_FOR_INIT_END;
              jsp_start_statement_parse (JSP_STATE_STAT_VAR_DECL);
            }
            else
            {
              if (!token_is (TOK_SEMICOLON))
              {
                jsp_push_new_expr_state (JSP_STATE_EXPR_EMPTY, JSP_STATE_EXPR_EXPRESSION, false);

                jsp_state_top ()->is_need_retval = false;
              }
              else
              {
                // Initializer is empty
              }
              state_p->state = JSP_STATE_STAT_FOR_INIT_END;
            }
          }
          else
          {
            current_token_must_be_check_and_skip_it (TOK_OPEN_PAREN);

            // Save Iterator location
            state_p->u.statement.u.iterational.u.loop_for_in.u.iterator_expr_loc = tok.loc;

            while (lit_utf8_iterator_pos_cmp (tok.loc, for_body_statement_loc) < 0)
            {
              if (jsp_find_next_token_before_the_locus (TOK_KW_IN,
                                                        for_body_statement_loc,
                                                        true))
              {
                break;
              }
              else
              {
                EMIT_ERROR (JSP_EARLY_ERROR_SYNTAX, "Invalid for statement");
              }
            }

            JERRY_ASSERT (token_is (TOK_KW_IN));
            skip_token ();

            // Collection
            jsp_push_new_expr_state (JSP_STATE_EXPR_EMPTY, JSP_STATE_EXPR_EXPRESSION, true);
            state_p->state = JSP_STATE_STAT_FOR_IN;
          }
        }
      }
      else if (token_is (TOK_KW_SWITCH))
      {
        skip_token ();

        parse_expression_inside_parens_begin ();
        jsp_push_new_expr_state (JSP_STATE_EXPR_EMPTY, JSP_STATE_EXPR_EXPRESSION, true);
        state_p->state = JSP_STATE_STAT_SWITCH;
      }
      else if (token_is (TOK_SEMICOLON))
      {
        skip_token ();

        JSP_COMPLETE_STATEMENT_PARSE ();
      }
      else if (token_is (TOK_KW_CONTINUE)
               || token_is (TOK_KW_BREAK))
      {
        bool is_break = token_is (TOK_KW_BREAK);

        skip_token ();

        jsp_state_t *prev_state_p = jsp_get_prev_state (state_p);

        if (prev_state_p->state == JSP_STATE_STAT_STATEMENT_LIST)
        {
          prev_state_p->is_stmt_list_control_flow_exit_stmt_occured = true;
        }

        jsp_state_t *labelled_stmt_p;
        bool is_simply_jumpable = true;

        if (!lexer_is_preceded_by_newlines (tok) && token_is (TOK_NAME))
        {
          /* break or continue on a label */
          labelled_stmt_p = jsp_find_named_label (token_data_as_lit_cp (), &is_simply_jumpable);

          if (labelled_stmt_p == NULL)
          {
            EMIT_ERROR (JSP_EARLY_ERROR_SYNTAX, "Label not found");
          }

          skip_token ();
        }
        else
        {
          labelled_stmt_p = jsp_find_unnamed_label (is_break, &is_simply_jumpable);

          if (labelled_stmt_p == NULL)
          {
            if (is_break)
            {
              EMIT_ERROR (JSP_EARLY_ERROR_SYNTAX, "No corresponding statement for the break");
            }
            else
            {
              EMIT_ERROR (JSP_EARLY_ERROR_SYNTAX, "No corresponding statement for the continue");
            }
          }
        }

        insert_semicolon ();

        JERRY_ASSERT (labelled_stmt_p != NULL);

        vm_instr_counter_t *rewrite_chain_p;
        if (is_break)
        {
          rewrite_chain_p = &labelled_stmt_p->u.statement.breaks_rewrite_chain;
        }
        else
        {
          rewrite_chain_p = &labelled_stmt_p->u.statement.u.iterational.continues_rewrite_chain;
        }

        if (is_simply_jumpable)
        {
          jsp_add_simple_jump_to_rewrite_chain (rewrite_chain_p);
        }
        else
        {
          jsp_add_nested_jump_to_rewrite_chain (rewrite_chain_p);
        }

        JSP_COMPLETE_STATEMENT_PARSE ();
      }
      else if (token_is (TOK_KW_RETURN))
      {
        if (dumper_get_scope ()->type != SCOPE_TYPE_FUNCTION)
        {
          EMIT_ERROR (JSP_EARLY_ERROR_SYNTAX, "Return is illegal");
        }

        jsp_state_t *prev_state_p = jsp_get_prev_state (state_p);

        if (prev_state_p->state == JSP_STATE_STAT_STATEMENT_LIST)
        {
          prev_state_p->is_stmt_list_control_flow_exit_stmt_occured = true;
        }

        skip_token ();

        if (!token_is (TOK_SEMICOLON)
            && !lexer_is_preceded_by_newlines (tok)
            && !token_is (TOK_CLOSE_BRACE))
        {
          jsp_push_new_expr_state (JSP_STATE_EXPR_EMPTY, JSP_STATE_EXPR_EXPRESSION, true);
          state_p->state = JSP_STATE_STAT_RETURN;
        }
        else
        {
          dump_ret ();
          JSP_COMPLETE_STATEMENT_PARSE ();
        }
      }
      else if (token_is (TOK_KW_TRY))
      {
        skip_token ();

        scopes_tree_set_contains_try (dumper_get_scope ());

        state_p->u.statement.u.try_statement.try_pos = dump_try_for_rewrite ();

        current_token_must_be_check_and_skip_it (TOK_OPEN_BRACE);

        state_p->is_simply_jumpable_border = true;

        state_p->state = JSP_STATE_STAT_TRY;
        jsp_start_statement_parse (JSP_STATE_STAT_BLOCK);
        jsp_start_statement_parse (JSP_STATE_STAT_STATEMENT_LIST);
        jsp_state_top ()->req_state = JSP_STATE_STAT_STATEMENT_LIST;
      }
      else if (token_is (TOK_KW_WITH))
      {
        skip_token ();

        if (is_strict_mode ())
        {
          EMIT_ERROR (JSP_EARLY_ERROR_SYNTAX, "'with' expression is not allowed in strict mode.");
        }

        parse_expression_inside_parens_begin();
        jsp_push_new_expr_state (JSP_STATE_EXPR_EMPTY, JSP_STATE_EXPR_EXPRESSION, true);
        state_p->state = JSP_STATE_STAT_WITH;
      }
      else if (token_is (TOK_KW_THROW))
      {
        skip_token ();

        jsp_state_t *prev_state_p = jsp_get_prev_state (state_p);

        if (prev_state_p->state == JSP_STATE_STAT_STATEMENT_LIST)
        {
          prev_state_p->is_stmt_list_control_flow_exit_stmt_occured = true;
        }

        jsp_push_new_expr_state (JSP_STATE_EXPR_EMPTY, JSP_STATE_EXPR_EXPRESSION, true);
        state_p->state = JSP_STATE_STAT_THROW;
      }
      else if (token_is (TOK_KW_FUNCTION))
      {
        skip_token ();

        current_token_must_be (TOK_NAME);

        const jsp_operand_t func_name = literal_operand (token_data_as_lit_cp ());
        skip_token ();

        jsp_start_parse_function_scope (func_name, false, NULL);

        state_p->state = JSP_STATE_FUNC_DECL_FINISH;

        jsp_start_statement_parse (JSP_STATE_SOURCE_ELEMENTS_INIT);
        jsp_state_top ()->req_state = JSP_STATE_SOURCE_ELEMENTS;
      }
      else
      {
        bool is_expression = true;

        if (token_is (TOK_NAME))  // LabelledStatement or ExpressionStatement
        {
          const token temp = tok;
          skip_token ();
          if (token_is (TOK_COLON))
          {
            skip_token ();

            lit_cpointer_t name_cp;
            name_cp.packed_value = temp.uid;

            bool is_simply_jumpable;
            jsp_state_t *named_label_state_p = jsp_find_named_label (name_cp, &is_simply_jumpable);

            if (named_label_state_p != NULL)
            {
              EMIT_ERROR (JSP_EARLY_ERROR_SYNTAX, "Label is duplicated");
            }

            state_p->state = JSP_STATE_STAT_NAMED_LABEL;
            state_p->u.named_label.name_cp = name_cp;

            jsp_start_statement_parse (JSP_STATE_STAT_EMPTY);

            is_expression = false;
          }
          else
          {
            seek_token (temp.loc);
          }
        }

        if (is_expression)
        {
          jsp_push_new_expr_state (JSP_STATE_EXPR_EMPTY, JSP_STATE_EXPR_EXPRESSION, true);

          if (dumper_get_scope ()->type != SCOPE_TYPE_EVAL)
          {
            jsp_state_top ()->is_need_retval = false;
          }

          state_p->state = JSP_STATE_STAT_EXPRESSION;
        }
      }
    }
    else if (state_p->state == JSP_STATE_STAT_BLOCK)
    {
      JERRY_ASSERT (is_stmt_list_end);

      jsp_state_t *prev_state_p = jsp_get_prev_state (state_p);

      if (prev_state_p->state == JSP_STATE_STAT_STATEMENT_LIST)
      {
        prev_state_p->is_stmt_list_control_flow_exit_stmt_occured = is_stmt_list_control_flow_exit_stmt_occured;
      }

      current_token_must_be_check_and_skip_it (TOK_CLOSE_BRACE);

      JSP_COMPLETE_STATEMENT_PARSE ();
    }
    else if (state_p->state == JSP_STATE_STAT_IF_BRANCH_START)
    {
      if (is_subexpr_end) // Finished parsing condition
      {
        parse_expression_inside_parens_end ();

        dump_get_value_if_ref (substate_p, true);

        jsp_operand_t cond = substate_p->u.expression.operand;

        state_p->u.statement.u.if_statement.conditional_check_pos = dump_conditional_check_for_rewrite (cond);

        JSP_FINISH_SUBEXPR ();

        JSP_PUSH_STATE_AND_STATEMENT_PARSE (JSP_STATE_STAT_IF_BRANCH_START);
      }
      else
      {
        if (token_is (TOK_KW_ELSE))
        {
          skip_token ();

          state_p->u.statement.u.if_statement.jump_to_end_pos = dump_jump_to_end_for_rewrite ();
          rewrite_conditional_check (state_p->u.statement.u.if_statement.conditional_check_pos);

          JSP_PUSH_STATE_AND_STATEMENT_PARSE (JSP_STATE_STAT_IF_BRANCH_END);
        }
        else
        {
          rewrite_conditional_check (state_p->u.statement.u.if_statement.conditional_check_pos);

          JSP_COMPLETE_STATEMENT_PARSE ();
        }
      }
    }
    else if (state_p->state == JSP_STATE_STAT_IF_BRANCH_END)
    {
      rewrite_jump_to_end (state_p->u.statement.u.if_statement.jump_to_end_pos);

      JSP_COMPLETE_STATEMENT_PARSE ();
    }
    else if (state_p->state == JSP_STATE_STAT_STATEMENT_LIST)
    {
      if (is_subexpr_end)
      {
        JSP_FINISH_SUBEXPR ();
      }

      while (token_is (TOK_SEMICOLON))
      {
        skip_token ();
      }

      if (token_is (TOK_CLOSE_BRACE)
          || (token_is (TOK_KW_CASE) || token_is (TOK_KW_DEFAULT)))
      {
        state_p->is_completed = true;
      }
      else
      {
        jsp_start_statement_parse (JSP_STATE_STAT_EMPTY);
      }
    }
    else if (state_p->state == JSP_STATE_STAT_VAR_DECL)
    {
      skip_token ();

      locus name_loc = tok.loc;

      current_token_must_be (TOK_NAME);

      const lit_cpointer_t lit_cp = token_data_as_lit_cp ();
      const jsp_operand_t name = literal_operand (lit_cp);

      skip_token ();

      jsp_early_error_check_for_eval_and_arguments_in_strict_mode (name, is_strict_mode (), name_loc);

      if (!scopes_tree_variable_declaration_exists (dumper_get_scope (), lit_cp))
      {
        dump_variable_declaration (lit_cp);
      }

      if (token_is (TOK_EQ))
      {
        seek_token (name_loc);

        jsp_push_new_expr_state (JSP_STATE_EXPR_EMPTY, JSP_STATE_EXPR_ASSIGNMENT, true);

        jsp_state_top ()->is_need_retval = false;
      }

      state_p->state = JSP_STATE_STAT_VAR_DECL_FINISH;
    }
    else if (state_p->state == JSP_STATE_STAT_VAR_DECL_FINISH)
    {
      if (is_subexpr_end)
      {
        JSP_FINISH_SUBEXPR ();
      }

      if (!token_is (TOK_COMMA))
      {
        JSP_COMPLETE_STATEMENT_PARSE ();

        if (state_p->var_decl)
        {
          insert_semicolon ();
        }
      }
      else
      {
        state_p->state = JSP_STATE_STAT_VAR_DECL;
      }
    }
    else if (state_p->state == JSP_STATE_STAT_DO_WHILE)
    {
      if (is_subexpr_end)
      {
        parse_expression_inside_parens_end ();

        const jsp_operand_t cond = substate_p->u.expression.operand;

        JSP_FINISH_SUBEXPR ();

        dump_continue_iterations_check (state_p->u.statement.u.iterational.u.loop_do_while.next_iter_tgt_pos, cond);

        state_p->state = JSP_STATE_STAT_ITER_FINISH;
      }
      else
      {
        assert_keyword (TOK_KW_WHILE);
        skip_token ();

        JERRY_ASSERT (state_p->u.statement.u.iterational.continue_tgt_oc == MAX_OPCODES);
        state_p->u.statement.u.iterational.continue_tgt_oc = dumper_get_current_instr_counter ();

        parse_expression_inside_parens_begin ();
        jsp_push_new_expr_state (JSP_STATE_EXPR_EMPTY, JSP_STATE_EXPR_EXPRESSION, true);
      }
    }
    else if (state_p->state == JSP_STATE_STAT_WHILE)
    {
      if (is_subexpr_end)
      {
        parse_expression_inside_parens_end ();

        const jsp_operand_t cond = substate_p->u.expression.operand;

        JSP_FINISH_SUBEXPR ();

        dump_continue_iterations_check (state_p->u.statement.u.iterational.u.loop_while.next_iter_tgt_pos, cond);

        seek_token (state_p->u.statement.u.iterational.u.loop_while.u.end_loc);

        state_p->state = JSP_STATE_STAT_ITER_FINISH;
      }
      else
      {
        JERRY_ASSERT (state_p->u.statement.u.iterational.continue_tgt_oc == MAX_OPCODES);
        state_p->u.statement.u.iterational.continue_tgt_oc = dumper_get_current_instr_counter ();

        rewrite_jump_to_end (state_p->u.statement.u.iterational.u.loop_while.jump_to_end_pos);

        const locus end_loc = tok.loc;

        seek_token (state_p->u.statement.u.iterational.u.loop_while.u.cond_expr_start_loc);

        state_p->u.statement.u.iterational.u.loop_while.u.end_loc = end_loc;

        parse_expression_inside_parens_begin ();
        jsp_push_new_expr_state (JSP_STATE_EXPR_EMPTY, JSP_STATE_EXPR_EXPRESSION, true);
      }
    }
    else if (state_p->state == JSP_STATE_STAT_FOR_INIT_END)
    {
      if (is_subexpr_end)
      {
        JSP_FINISH_SUBEXPR ();
      }

      // Jump -> ConditionCheck
      state_p->u.statement.u.iterational.u.loop_for.jump_to_end_pos = dump_jump_to_end_for_rewrite ();

      state_p->u.statement.u.iterational.u.loop_for.next_iter_tgt_pos = dumper_set_next_iteration_target ();

      current_token_must_be_check_and_skip_it (TOK_SEMICOLON);

      locus for_body_statement_loc = state_p->u.statement.u.iterational.u.loop_for.u1.body_loc;

      // Save Condition locus
      state_p->u.statement.u.iterational.u.loop_for.u1.condition_expr_loc = tok.loc;

      if (!jsp_find_next_token_before_the_locus (TOK_SEMICOLON,
                                                 for_body_statement_loc,
                                                 true))
      {
        EMIT_ERROR (JSP_EARLY_ERROR_SYNTAX, "Invalid for statement");
      }

      current_token_must_be_check_and_skip_it (TOK_SEMICOLON);

      // Save Increment locus
      state_p->u.statement.u.iterational.u.loop_for.u2.increment_expr_loc = tok.loc;

      // Body
      seek_token (for_body_statement_loc);

      JSP_PUSH_STATE_AND_STATEMENT_PARSE (JSP_STATE_STAT_FOR_INCREMENT);
    }
    else if (state_p->state == JSP_STATE_STAT_FOR_INCREMENT)
    {
      if (is_subexpr_end)
      {
        JSP_FINISH_SUBEXPR ();

        state_p->state = JSP_STATE_STAT_FOR_COND;
      }
      else
      {
        // Save LoopEnd locus
        const locus loop_end_loc = tok.loc;

        // Setup ContinueTarget
        JERRY_ASSERT (state_p->u.statement.u.iterational.continue_tgt_oc == MAX_OPCODES);
        state_p->u.statement.u.iterational.continue_tgt_oc = dumper_get_current_instr_counter ();

        // Increment
        seek_token (state_p->u.statement.u.iterational.u.loop_for.u2.increment_expr_loc);

        state_p->u.statement.u.iterational.u.loop_for.u2.end_loc = loop_end_loc;

        if (!token_is (TOK_CLOSE_PAREN))
        {
          jsp_push_new_expr_state (JSP_STATE_EXPR_EMPTY, JSP_STATE_EXPR_EXPRESSION, true);

          jsp_state_top ()->is_need_retval = false;
        }
        else
        {
          state_p->state = JSP_STATE_STAT_FOR_COND;
        }
      }
    }
    else if (state_p->state == JSP_STATE_STAT_FOR_COND)
    {
      if (is_subexpr_end)
      {
        jsp_operand_t cond = substate_p->u.expression.operand;
        JSP_FINISH_SUBEXPR ();

        dump_continue_iterations_check (state_p->u.statement.u.iterational.u.loop_for.next_iter_tgt_pos, cond);

        state_p->state = JSP_STATE_STAT_FOR_FINISH;
      }
      else
      {
        current_token_must_be (TOK_CLOSE_PAREN);

        // Setup ConditionCheck
        rewrite_jump_to_end (state_p->u.statement.u.iterational.u.loop_for.jump_to_end_pos);

        // Condition
        seek_token (state_p->u.statement.u.iterational.u.loop_for.u1.condition_expr_loc);

        if (token_is (TOK_SEMICOLON))
        {
          dump_continue_iterations_check (state_p->u.statement.u.iterational.u.loop_for.next_iter_tgt_pos, empty_operand ());
          state_p->state = JSP_STATE_STAT_FOR_FINISH;
        }
        else
        {
          jsp_push_new_expr_state (JSP_STATE_EXPR_EMPTY, JSP_STATE_EXPR_EXPRESSION, true);
        }
      }
    }
    else if (state_p->state == JSP_STATE_STAT_FOR_FINISH)
    {
      seek_token (state_p->u.statement.u.iterational.u.loop_for.u2.end_loc);

      state_p->state = JSP_STATE_STAT_ITER_FINISH;
    }
    else if (state_p->state == JSP_STATE_STAT_FOR_IN)
    {
      current_token_must_be_check_and_skip_it (TOK_CLOSE_PAREN);

      JERRY_ASSERT (is_subexpr_end);

      locus body_loc = tok.loc;

      // Dump for-in instruction
      dump_get_value_if_ref (substate_p, true);

      jsp_operand_t collection = substate_p->u.expression.operand;

      JSP_FINISH_SUBEXPR ();

      state_p->u.statement.u.iterational.u.loop_for_in.header_pos = dump_for_in_for_rewrite (collection);

      // Dump assignment VariableDeclarationNoIn / LeftHandSideExpression <- VM_REG_SPECIAL_FOR_IN_PROPERTY_NAME
      seek_token (state_p->u.statement.u.iterational.u.loop_for_in.u.iterator_expr_loc);

      if (token_is (TOK_KW_VAR))
      {
        skip_token ();

        locus name_loc = tok.loc;

        current_token_must_be (TOK_NAME);

        const lit_cpointer_t lit_cp = token_data_as_lit_cp ();
        const jsp_operand_t name = literal_operand (lit_cp);

        skip_token ();

        jsp_early_error_check_for_eval_and_arguments_in_strict_mode (name, is_strict_mode (), name_loc);

        if (!scopes_tree_variable_declaration_exists (dumper_get_scope (), lit_cp))
        {
          dump_variable_declaration (lit_cp);
        }

        if (token_is (TOK_EQ))
        {
          seek_token (name_loc);

          jsp_push_new_expr_state (JSP_STATE_EXPR_EMPTY, JSP_STATE_EXPR_ASSIGNMENT, false);
        }
        state_p->is_var_decl_no_in = true;
        state_p->u.statement.u.iterational.u.loop_for_in.var_name_lit_cp = lit_cp;
      }
      else
      {
        state_p->is_var_decl_no_in = false;
        state_p->u.statement.u.iterational.u.loop_for_in.var_name_lit_cp = NOT_A_LITERAL;
        jsp_push_new_expr_state (JSP_STATE_EXPR_EMPTY, JSP_STATE_EXPR_LEFTHANDSIDE, true);
      }

      // Body
      state_p->u.statement.u.iterational.u.loop_for_in.u.body_loc = body_loc;

      state_p->state = JSP_STATE_STAT_FOR_IN_EXPR;
    }
    else if (state_p->state == JSP_STATE_STAT_FOR_IN_EXPR)
    {
      current_token_must_be (TOK_KW_IN);

      seek_token (state_p->u.statement.u.iterational.u.loop_for_in.u.body_loc);

      jsp_operand_t for_in_special_reg = jsp_operand_t::make_reg_operand (VM_REG_SPECIAL_FOR_IN_PROPERTY_NAME);

      if (!state_p->is_var_decl_no_in)
      {
        JERRY_ASSERT (is_subexpr_end);

        if (substate_p->is_value_based_reference)
        {
          dump_prop_setter (substate_p->u.expression.operand, substate_p->u.expression.prop_name_operand, for_in_special_reg);
        }
        else
        {
          dump_variable_assignment (substate_p->u.expression.operand, for_in_special_reg);
        }

        JSP_FINISH_SUBEXPR ();
      }
      else
      {
        JERRY_ASSERT (!is_subexpr_end);

        lit_cpointer_t var_name_lit_cp = state_p->u.statement.u.iterational.u.loop_for_in.var_name_lit_cp;

        dump_variable_assignment (jsp_operand_t::make_identifier_operand (var_name_lit_cp), for_in_special_reg);
      }

      state_p->is_simply_jumpable_border = true;

      JSP_PUSH_STATE_AND_STATEMENT_PARSE (JSP_STATE_STAT_FOR_IN_FINISH);
    }
    else if (state_p->state == JSP_STATE_STAT_FOR_IN_FINISH)
    {
      // Save LoopEnd locus
      const locus loop_end_loc = tok.loc;

      // Setup ContinueTarget
      JERRY_ASSERT (state_p->u.statement.u.iterational.continue_tgt_oc == MAX_OPCODES);
      state_p->u.statement.u.iterational.continue_tgt_oc = dumper_get_current_instr_counter ();

      // Write position of for-in end to for_in instruction
      rewrite_for_in (state_p->u.statement.u.iterational.u.loop_for_in.header_pos);

      // Dump meta (OPCODE_META_TYPE_END_FOR_IN)
      dump_for_in_end ();

      seek_token (loop_end_loc);

      state_p->state = JSP_STATE_STAT_ITER_FINISH;
    }
    else if (state_p->state == JSP_STATE_STAT_ITER_FINISH)
    {
      JSP_COMPLETE_STATEMENT_PARSE ();

      jsp_rewrite_jumps_chain (&state_p->u.statement.u.iterational.continues_rewrite_chain,
                               state_p->u.statement.u.iterational.continue_tgt_oc);
    }
    else if (state_p->state == JSP_STATE_STAT_SWITCH)
    {
      JERRY_ASSERT (is_subexpr_end);

      parse_expression_inside_parens_end ();

      dump_get_value_if_ref (substate_p, false);

      jsp_operand_t switch_expr = substate_p->u.expression.operand;

      JSP_FINISH_SUBEXPR ();

      current_token_must_be_check_and_skip_it (TOK_OPEN_BRACE);

      state_p->state = JSP_STATE_STAT_SWITCH_BRANCH_EXPR;

      state_p->u.statement.u.switch_statement.expr = switch_expr;
      state_p->u.statement.u.switch_statement.default_label_oc = MAX_OPCODES;
      state_p->u.statement.u.switch_statement.last_cond_check_jmp_oc = MAX_OPCODES;
      state_p->u.statement.u.switch_statement.skip_check_jmp_oc = MAX_OPCODES;

      dumper_save_reg_alloc_ctx (&state_p->u.statement.u.switch_statement.saved_reg_next,
                                 &state_p->u.statement.u.switch_statement.saved_reg_max_for_temps);
    }
    else if (state_p->state == JSP_STATE_STAT_SWITCH_BRANCH_EXPR)
    {
      if (is_subexpr_end)
      {
        /* finished parse of an Expression in CaseClause */
        dump_get_value_if_ref (substate_p, true);

        jsp_operand_t case_expr = substate_p->u.expression.operand;

        JSP_FINISH_SUBEXPR ();

        current_token_must_be_check_and_skip_it (TOK_COLON);

        jsp_operand_t switch_expr = state_p->u.statement.u.switch_statement.expr;

        jsp_operand_t condition_reg;
        if (case_expr.is_register_operand ())
        {
          /* reuse the register */
          condition_reg = case_expr;
        }
        else
        {
          condition_reg = tmp_operand ();
        }
<<<<<<< HEAD

        dump_binary_op (VM_OP_EQUAL_VALUE_TYPE, condition_reg, switch_expr, case_expr);

        jsp_add_conditional_jump_to_rewrite_chain (&state_p->u.statement.u.switch_statement.last_cond_check_jmp_oc,
                                                   true, condition_reg);

        uint32_t num = jsp_rewrite_jumps_chain (&state_p->u.statement.u.switch_statement.skip_check_jmp_oc,
                                                dumper_get_current_instr_counter ());
        JERRY_ASSERT (num <= 1);

=======

        dump_binary_op (VM_OP_EQUAL_VALUE_TYPE, condition_reg, switch_expr, case_expr);

        jsp_add_conditional_jump_to_rewrite_chain (&state_p->u.statement.u.switch_statement.last_cond_check_jmp_oc,
                                                   true, condition_reg);

        uint32_t num = jsp_rewrite_jumps_chain (&state_p->u.statement.u.switch_statement.skip_check_jmp_oc,
                                                dumper_get_current_instr_counter ());
        JERRY_ASSERT (num <= 1);

>>>>>>> 5af8147a
        jsp_start_statement_parse (JSP_STATE_STAT_STATEMENT_LIST);
        jsp_state_top ()->req_state = JSP_STATE_STAT_STATEMENT_LIST;
      }
      else if (token_is (TOK_CLOSE_BRACE))
      {
        skip_token ();

        vm_instr_counter_t last_cond_check_tgt_oc;

        if (state_p->u.statement.u.switch_statement.default_label_oc != MAX_OPCODES)
        {
          last_cond_check_tgt_oc = state_p->u.statement.u.switch_statement.default_label_oc;
        }
        else
        {
          last_cond_check_tgt_oc = dumper_get_current_instr_counter ();
        }

        uint32_t num = jsp_rewrite_jumps_chain (&state_p->u.statement.u.switch_statement.last_cond_check_jmp_oc,
                                                last_cond_check_tgt_oc);
        JERRY_ASSERT (num <= 1);

        JSP_COMPLETE_STATEMENT_PARSE ();
      }
      else
      {
        if (is_stmt_list_end
            && !is_stmt_list_control_flow_exit_stmt_occured
            && token_is (TOK_KW_CASE))
        {
          jsp_add_simple_jump_to_rewrite_chain (&state_p->u.statement.u.switch_statement.skip_check_jmp_oc);
        }

        if (token_is (TOK_KW_CASE) || token_is (TOK_KW_DEFAULT))
        {
<<<<<<< HEAD
          uint32_t num = jsp_rewrite_jumps_chain (&state_p->u.statement.u.switch_statement.last_cond_check_jmp_oc,
                                                  dumper_get_current_instr_counter ());
          JERRY_ASSERT (num <= 1);

=======
>>>>>>> 5af8147a
          if (!is_stmt_list_end /* no StatementList[opt] occured in the SwitchStatement yet,
                                 * so no conditions were checked for now and the DefaultClause
                                 * should be jumped over */
              && token_is (TOK_KW_DEFAULT))
          {
            /* first clause is DefaultClause */
            JERRY_ASSERT (state_p->u.statement.u.switch_statement.default_label_oc == MAX_OPCODES);
<<<<<<< HEAD

            /* the check is unconditional as it is jump over DefaultClause */
            jsp_add_simple_jump_to_rewrite_chain (&state_p->u.statement.u.switch_statement.last_cond_check_jmp_oc);
          }

          if (token_is (TOK_KW_CASE))
          {
            skip_token ();

            dumper_restore_reg_alloc_ctx (state_p->u.statement.u.switch_statement.saved_reg_next,
                                          state_p->u.statement.u.switch_statement.saved_reg_max_for_temps);
=======

            /* the check is unconditional as it is jump over DefaultClause */
            jsp_add_simple_jump_to_rewrite_chain (&state_p->u.statement.u.switch_statement.last_cond_check_jmp_oc);
          }

          if (token_is (TOK_KW_CASE))
          {
            skip_token ();

            uint32_t num = jsp_rewrite_jumps_chain (&state_p->u.statement.u.switch_statement.last_cond_check_jmp_oc,
                                                    dumper_get_current_instr_counter ());
            JERRY_ASSERT (num <= 1);

            dumper_restore_reg_alloc_ctx (state_p->u.statement.u.switch_statement.saved_reg_next,
                                          state_p->u.statement.u.switch_statement.saved_reg_max_for_temps,
                                          false);
>>>>>>> 5af8147a

            jsp_push_new_expr_state (JSP_STATE_EXPR_EMPTY, JSP_STATE_EXPR_EXPRESSION, true);
          }
          else
          {
            JERRY_ASSERT (token_is (TOK_KW_DEFAULT));
            skip_token ();

            if (state_p->u.statement.u.switch_statement.default_label_oc != MAX_OPCODES)
            {
              EMIT_ERROR (JSP_EARLY_ERROR_SYNTAX, "Duplication of 'default' clause");
            }

            state_p->u.statement.u.switch_statement.default_label_oc = dumper_get_current_instr_counter ();

            uint32_t num = jsp_rewrite_jumps_chain (&state_p->u.statement.u.switch_statement.skip_check_jmp_oc,
                                                    dumper_get_current_instr_counter ());
            JERRY_ASSERT (num <= 1);

            current_token_must_be_check_and_skip_it (TOK_COLON);

            jsp_start_statement_parse (JSP_STATE_STAT_STATEMENT_LIST);
            jsp_state_top ()->req_state = JSP_STATE_STAT_STATEMENT_LIST;
          }
        }
        else
        {
          EMIT_ERROR (JSP_EARLY_ERROR_SYNTAX, "Expected 'case' or' 'default' clause");
        }
      }
    }
    else if (state_p->state == JSP_STATE_STAT_TRY)
    {
      rewrite_try (state_p->u.statement.u.try_statement.try_pos);

      if (!token_is (TOK_KW_CATCH)
          && !token_is (TOK_KW_FINALLY))
      {
        EMIT_ERROR (JSP_EARLY_ERROR_SYNTAX, "Expected either 'catch' or 'finally' token");
      }

      if (token_is (TOK_KW_CATCH))
      {
        skip_token ();

        current_token_must_be_check_and_skip_it (TOK_OPEN_PAREN);

        current_token_must_be (TOK_NAME);

        const jsp_operand_t name = literal_operand (token_data_as_lit_cp ());
        jsp_early_error_check_for_eval_and_arguments_in_strict_mode (name, is_strict_mode (), tok.loc);

        skip_token ();

        current_token_must_be_check_and_skip_it (TOK_CLOSE_PAREN);

        state_p->u.statement.u.try_statement.catch_pos = dump_catch_for_rewrite (name);

        current_token_must_be_check_and_skip_it (TOK_OPEN_BRACE);

        state_p->state = JSP_STATE_STAT_CATCH_FINISH;

        JERRY_ASSERT (state_p->is_simply_jumpable_border);

        jsp_start_statement_parse (JSP_STATE_STAT_BLOCK);
        jsp_start_statement_parse (JSP_STATE_STAT_STATEMENT_LIST);
        jsp_state_top ()->req_state = JSP_STATE_STAT_STATEMENT_LIST;
      }
      else
      {
        JERRY_ASSERT (token_is (TOK_KW_FINALLY));
        skip_token ();

        state_p->u.statement.u.try_statement.finally_pos = dump_finally_for_rewrite ();

        current_token_must_be_check_and_skip_it (TOK_OPEN_BRACE);

        state_p->state = JSP_STATE_STAT_FINALLY_FINISH;

        JERRY_ASSERT (state_p->is_simply_jumpable_border);

        jsp_start_statement_parse (JSP_STATE_STAT_BLOCK);
        jsp_start_statement_parse (JSP_STATE_STAT_STATEMENT_LIST);
        jsp_state_top ()->req_state = JSP_STATE_STAT_STATEMENT_LIST;
      }
    }
    else if (state_p->state == JSP_STATE_STAT_CATCH_FINISH)
    {
      rewrite_catch (state_p->u.statement.u.try_statement.catch_pos);

      if (token_is (TOK_KW_FINALLY))
      {
        skip_token ();
        state_p->u.statement.u.try_statement.finally_pos = dump_finally_for_rewrite ();

        current_token_must_be_check_and_skip_it (TOK_OPEN_BRACE);

        state_p->state = JSP_STATE_STAT_FINALLY_FINISH;

        JERRY_ASSERT (state_p->is_simply_jumpable_border);

        jsp_start_statement_parse (JSP_STATE_STAT_BLOCK);
        jsp_start_statement_parse (JSP_STATE_STAT_STATEMENT_LIST);
        jsp_state_top ()->req_state = JSP_STATE_STAT_STATEMENT_LIST;
      }
      else
      {
        state_p->state = JSP_STATE_STAT_TRY_FINISH;
      }
    }
    else if (state_p->state == JSP_STATE_STAT_FINALLY_FINISH)
    {
      rewrite_finally (state_p->u.statement.u.try_statement.finally_pos);

      state_p->state = JSP_STATE_STAT_TRY_FINISH;
    }
    else if (state_p->state == JSP_STATE_STAT_TRY_FINISH)
    {
      dump_end_try_catch_finally ();

      JSP_COMPLETE_STATEMENT_PARSE ();
    }
    else if (state_p->state == JSP_STATE_STAT_WITH)
    {
      if (is_subexpr_end)
      {
        parse_expression_inside_parens_end();
        const jsp_operand_t expr = substate_p->u.expression.operand;

        JSP_FINISH_SUBEXPR ();

        scopes_tree_set_contains_with (dumper_get_scope ());

        state_p->is_simply_jumpable_border = true;

        state_p->u.statement.u.with_statement.header_pos = dump_with_for_rewrite (expr);

        JSP_PUSH_STATE_AND_STATEMENT_PARSE (JSP_STATE_STAT_WITH);
      }
      else
      {
        rewrite_with (state_p->u.statement.u.with_statement.header_pos);
        dump_with_end ();

        JSP_COMPLETE_STATEMENT_PARSE ();
      }
    }
    else if (state_p->state == JSP_STATE_FUNC_DECL_FINISH)
    {
      jsp_finish_parse_function_scope (false);
      JSP_COMPLETE_STATEMENT_PARSE ();
    }
    else if (state_p->state == JSP_STATE_STAT_NAMED_LABEL)
    {
      jsp_state_pop ();
    }
    else if (state_p->state == JSP_STATE_STAT_EXPRESSION)
    {
      JERRY_ASSERT (is_subexpr_end);
      insert_semicolon ();

      dump_get_value_if_ref (substate_p, false);

      if (dumper_get_scope ()->type == SCOPE_TYPE_EVAL)
      {
        JERRY_ASSERT (substate_p->is_need_retval);

        dump_variable_assignment (jsp_operand_t::make_reg_operand (VM_REG_SPECIAL_EVAL_RET),
                                  substate_p->u.expression.operand);
      }

      JSP_FINISH_SUBEXPR ();

      JSP_COMPLETE_STATEMENT_PARSE ();
    }
    else if (state_p->state == JSP_STATE_STAT_RETURN)
    {
      JERRY_ASSERT (is_subexpr_end);

      dump_get_value_if_ref (substate_p, true);

      const jsp_operand_t op = substate_p->u.expression.operand;

      JSP_FINISH_SUBEXPR ();

      dump_retval (op);

      insert_semicolon ();

      JSP_COMPLETE_STATEMENT_PARSE ();
    }
    else if (state_p->state == JSP_STATE_STAT_THROW)
    {
      JERRY_ASSERT (is_subexpr_end);

      dump_get_value_if_ref (substate_p, true);

      const jsp_operand_t op = substate_p->u.expression.operand;

      JSP_FINISH_SUBEXPR ();

      dump_throw (op);

      insert_semicolon ();

      JSP_COMPLETE_STATEMENT_PARSE ();
    }
    else
    {
      JERRY_ASSERT (state_p->state == JSP_STATE_STAT_STATEMENT);
      JERRY_ASSERT (!state_p->is_completed);

      vm_instr_counter_t break_tgt_oc = dumper_get_current_instr_counter ();
      jsp_rewrite_jumps_chain (&state_p->u.statement.breaks_rewrite_chain,
                               break_tgt_oc);

      state_p->is_completed = true;
    }

    JERRY_ASSERT (substate_p == NULL);
  }
} /* jsp_parse_source_element_list */

/**
 * Parse program
 *
 * program
 *  : LT!* source_element_list LT!* EOF!
 *  ;
 *
 * @return true - if parse finished successfully (no SyntaxError was raised);
 *         false - otherwise.
 */
static jsp_status_t
parser_parse_program (const jerry_api_char_t *source_p, /**< source code buffer */
                      size_t source_size, /**< source code size in bytes */
                      bool in_eval, /**< flag indicating if we are parsing body of eval code */
                      bool is_strict, /**< flag, indicating whether current code
                                       *   inherited strict mode from code of an outer scope */
                      const bytecode_data_header_t **out_bytecode_data_p, /**< out: generated byte-code array
                                                                           *  (in case there were no syntax errors) */
                      bool *out_contains_functions_p) /**< out: optional (can be NULL, if the output is not needed)
                                                       *        flag, indicating whether the compiled byte-code
                                                       *        contains a function declaration / expression */
{
  JERRY_ASSERT (out_bytecode_data_p != NULL);

  const scope_type_t scope_type = (in_eval ? SCOPE_TYPE_EVAL : SCOPE_TYPE_GLOBAL);

#ifndef JERRY_NDEBUG
  volatile bool is_parse_finished = false;
#endif /* !JERRY_NDEBUG */

  jsp_status_t status;

  jsp_mm_init ();

  jsp_stack_init ();

  dumper_init (parser_show_instrs);
  jsp_early_error_init ();

  scopes_tree scope = scopes_tree_init (NULL, scope_type);
  dumper_set_scope (scope);
  scopes_tree_set_strict_mode (scope, is_strict);

  jmp_buf *jsp_early_error_label_p = jsp_early_error_get_early_error_longjmp_label ();
  int r = setjmp (*jsp_early_error_label_p);

  if (r == 0)
  {
    /*
     * Note:
     *      Operations that could raise an early error can be performed only during execution of the block.
     */
    lexer_init (source_p, source_size, parser_show_instrs);

    skip_token ();

    jsp_parse_directive_prologue ();

    // jsp_parse_source_element_list (PREPARSE);
    jsp_parse_source_element_list (DUMP);

    JERRY_ASSERT (token_is (TOK_EOF));

    if (scope_type == SCOPE_TYPE_EVAL)
    {
      dump_retval (jsp_operand_t::make_reg_operand (VM_REG_SPECIAL_EVAL_RET));
    }
    else
    {
      dump_ret ();
    }

#ifndef JERRY_NDEBUG
    is_parse_finished = true;
#endif /* !JERRY_NDEBUG */

    jsp_early_error_free ();

    *out_bytecode_data_p = bc_merge_scopes_into_bytecode (dumper_get_scope (),
                                                          parser_show_instrs);

    dumper_free ();

    if (out_contains_functions_p != NULL)
    {
      *out_contains_functions_p = scope->contains_functions;
    }

    dumper_set_scope (NULL);
    scopes_tree_free (scope);

    jsp_stack_finalize ();

    status = JSP_STATUS_OK;
  }
  else
  {
    /* SyntaxError handling */

#ifndef JERRY_NDEBUG
    JERRY_ASSERT (!is_parse_finished);
#endif /* !JERRY_NDEBUG */

    *out_bytecode_data_p = NULL;

    jsp_mm_free_all ();

    jsp_early_error_t type = jsp_early_error_get_type ();

    if (type == JSP_EARLY_ERROR_SYNTAX)
    {
      status = JSP_STATUS_SYNTAX_ERROR;
    }
    else
    {
      JERRY_ASSERT (type == JSP_EARLY_ERROR_REFERENCE);

      status = JSP_STATUS_REFERENCE_ERROR;
    }
  }

  jsp_mm_finalize ();

  return status;
} /* parser_parse_program */

/**
 * Parse source script
 *
 * @return true - if parse finished successfully (no SyntaxError were raised);
 *         false - otherwise.
 */
jsp_status_t
parser_parse_script (const jerry_api_char_t *source, /**< source script */
                     size_t source_size, /**< source script size it bytes */
                     const bytecode_data_header_t **out_bytecode_data_p) /**< out: generated byte-code array
                                                                          *  (in case there were no syntax errors) */
{
  return parser_parse_program (source, source_size, false, false, out_bytecode_data_p, NULL);
} /* parser_parse_script */

/**
 * Parse string passed to eval() call
 *
 * @return true - if parse finished successfully (no SyntaxError were raised);
 *         false - otherwise.
 */
jsp_status_t
parser_parse_eval (const jerry_api_char_t *source, /**< string passed to eval() */
                   size_t source_size, /**< string size in bytes */
                   bool is_strict, /**< flag, indicating whether eval is called
                                    *   from strict code in direct mode */
                   const bytecode_data_header_t **out_bytecode_data_p, /**< out: generated byte-code array
                                                                        *  (in case there were no syntax errors) */
                   bool *out_contains_functions_p) /**< out: flag, indicating whether the compiled byte-code
                                                    *        contains a function declaration / expression */
{
  JERRY_ASSERT (out_contains_functions_p != NULL);

  return parser_parse_program (source,
                               source_size,
                               true,
                               is_strict,
                               out_bytecode_data_p,
                               out_contains_functions_p);
} /* parser_parse_eval */

/**
 * Tell parser whether to dump bytecode
 */
void
parser_set_show_instrs (bool show_instrs) /**< flag indicating whether to dump bytecode */
{
  parser_show_instrs = show_instrs;
} /* parser_set_show_instrs */<|MERGE_RESOLUTION|>--- conflicted
+++ resolved
@@ -2216,12 +2216,8 @@
         state_p->is_completed = true;
 
         dumper_restore_reg_alloc_ctx (state_p->u.source_elements.saved_reg_next,
-<<<<<<< HEAD
-                                      state_p->u.source_elements.saved_reg_max_for_temps);
-=======
                                       state_p->u.source_elements.saved_reg_max_for_temps,
                                       true);
->>>>>>> 5af8147a
       }
       else
       {
@@ -4476,7 +4472,6 @@
         {
           condition_reg = tmp_operand ();
         }
-<<<<<<< HEAD
 
         dump_binary_op (VM_OP_EQUAL_VALUE_TYPE, condition_reg, switch_expr, case_expr);
 
@@ -4487,18 +4482,6 @@
                                                 dumper_get_current_instr_counter ());
         JERRY_ASSERT (num <= 1);
 
-=======
-
-        dump_binary_op (VM_OP_EQUAL_VALUE_TYPE, condition_reg, switch_expr, case_expr);
-
-        jsp_add_conditional_jump_to_rewrite_chain (&state_p->u.statement.u.switch_statement.last_cond_check_jmp_oc,
-                                                   true, condition_reg);
-
-        uint32_t num = jsp_rewrite_jumps_chain (&state_p->u.statement.u.switch_statement.skip_check_jmp_oc,
-                                                dumper_get_current_instr_counter ());
-        JERRY_ASSERT (num <= 1);
-
->>>>>>> 5af8147a
         jsp_start_statement_parse (JSP_STATE_STAT_STATEMENT_LIST);
         jsp_state_top ()->req_state = JSP_STATE_STAT_STATEMENT_LIST;
       }
@@ -4534,13 +4517,6 @@
 
         if (token_is (TOK_KW_CASE) || token_is (TOK_KW_DEFAULT))
         {
-<<<<<<< HEAD
-          uint32_t num = jsp_rewrite_jumps_chain (&state_p->u.statement.u.switch_statement.last_cond_check_jmp_oc,
-                                                  dumper_get_current_instr_counter ());
-          JERRY_ASSERT (num <= 1);
-
-=======
->>>>>>> 5af8147a
           if (!is_stmt_list_end /* no StatementList[opt] occured in the SwitchStatement yet,
                                  * so no conditions were checked for now and the DefaultClause
                                  * should be jumped over */
@@ -4548,19 +4524,6 @@
           {
             /* first clause is DefaultClause */
             JERRY_ASSERT (state_p->u.statement.u.switch_statement.default_label_oc == MAX_OPCODES);
-<<<<<<< HEAD
-
-            /* the check is unconditional as it is jump over DefaultClause */
-            jsp_add_simple_jump_to_rewrite_chain (&state_p->u.statement.u.switch_statement.last_cond_check_jmp_oc);
-          }
-
-          if (token_is (TOK_KW_CASE))
-          {
-            skip_token ();
-
-            dumper_restore_reg_alloc_ctx (state_p->u.statement.u.switch_statement.saved_reg_next,
-                                          state_p->u.statement.u.switch_statement.saved_reg_max_for_temps);
-=======
 
             /* the check is unconditional as it is jump over DefaultClause */
             jsp_add_simple_jump_to_rewrite_chain (&state_p->u.statement.u.switch_statement.last_cond_check_jmp_oc);
@@ -4577,7 +4540,6 @@
             dumper_restore_reg_alloc_ctx (state_p->u.statement.u.switch_statement.saved_reg_next,
                                           state_p->u.statement.u.switch_statement.saved_reg_max_for_temps,
                                           false);
->>>>>>> 5af8147a
 
             jsp_push_new_expr_state (JSP_STATE_EXPR_EMPTY, JSP_STATE_EXPR_EXPRESSION, true);
           }
