--- conflicted
+++ resolved
@@ -413,11 +413,7 @@
     op(post_decr)                       \
     op(pre_incr)                        \
     op(pre_decr)                        \
-<<<<<<< HEAD
-    op(reg_var_decl)                   
-=======
     static char __unused unimplemented_list_end
->>>>>>> 1f3b5a4c
 
 #define DEFINE_UNIMPLEMENTED_OP(op) \
   ecma_completion_value_t opfunc_ ## op(OPCODE opdata, struct __int_data *int_data) { \
